--- conflicted
+++ resolved
@@ -8,6 +8,7 @@
 
 dependencies:
   - python=3.9
+  - numpy=1.19
   - h5py
   - pillow
   - opencv
@@ -29,12 +30,7 @@
   - pytorch
   - torchvision=0.12
   - torchaudio
-<<<<<<< HEAD
-  - pytorch-lightning
-  - numpy
-=======
   - pytorch-lightning>=1.9,<2.0
->>>>>>> 5e234c31
   - psutil
   - plotly
   - pyyaml
@@ -46,10 +42,5 @@
   - albumentations
   - pip:
     - git+https://github.com/autorope/keras-vis.git
-<<<<<<< HEAD
     - simple-pid
-    - opencv-python-headless
-    - kivy==2.1
-=======
-    - simple-pid
->>>>>>> 5e234c31
+    - kivy==2.1