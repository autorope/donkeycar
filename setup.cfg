--- conflicted
+++ resolved
@@ -52,16 +52,13 @@
     flatbuffers==24.3.*
     tensorflow-aarch64==2.15.*
     opencv-contrib-python
-<<<<<<< HEAD
-    depthai @ https://artifacts.luxonis.com/artifactory/luxonis-python-snapshot-local/
-=======
     matplotlib
     kivy
     kivy-garden.matplotlib
     pandas
     plotly
     albumentations
->>>>>>> 45dc516d
+    depthai @ https://artifacts.luxonis.com/artifactory/luxonis-python-snapshot-local/
 
 nano =
     Adafruit_PCA9685
@@ -73,12 +70,9 @@
     kivy
     kivy-garden.matplotlib
     plotly
-<<<<<<< HEAD
-    pandas==2.0
+    pandas==2.0.*
     depthai @ https://artifacts.luxonis.com/artifactory/luxonis-python-snapshot-local/
-=======
-    pandas==2.0.*
->>>>>>> 45dc516d
+    
 
 pc =
     tensorflow==2.15.*
