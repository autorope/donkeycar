'''

Methods to create, use, save and load pilots. Pilots 
contain the highlevel logic used to determine the angle
and throttle of a vehicle. Pilots can include one or more 
models to help direct the vehicles motion. 

'''
import os
import math
import random
from operator import itemgetter
from datetime import datetime

import numpy as np
import cv2
import keras

from donkey import utils

class BasePilot():
    '''
    Base class to define common functions.
    When creating a class, only override the funtions you'd like to replace.
    '''
    def __init__(self, name=None, last_modified=None):
        self.name = name
        self.last_modified = last_modified

    def decide(self, img_arr):
        angle = 0
        speed = 0

        #Do prediction magic

        return angle, speed


    def load(self):
        return self




class KerasAngle(BasePilot):
    def __init__(self, model_path, throttle=.8, **kwargs):
        self.model_path = model_path
        self.model = None #load() loads the model
        self.throttle = throttle
<<<<<<< HEAD
        self.last_angle = 0.0
=======
>>>>>>> 4966a657
        super().__init__(**kwargs)


    def decide(self, img_arr):
        img_arr = img_arr.reshape((1,) + img_arr.shape)
        angle = self.model.predict(img_arr)
        angle = angle[0][0]
        print(angle)

<<<<<<< HEAD
        #add some smoothing

        a = .8
        #angle = a * angle * 1.5  + (1.0-a) * self.last_angle
        angle = angle * 1.2
        self.last_angle = angle

=======
>>>>>>> 4966a657
        return angle, self.throttle

    def load(self):
        self.model = keras.models.load_model(self.model_path)
        return self





class OpenCVLineDetector(BasePilot): 

    def __init__(self, M=None, blur_pixels=5, canny_threshold1=100, canny_threshold2=130,
                 rho=2, theta=.02, min_line_length=80, max_gap=20, hough_threshold=9, 
                 throttle=30, **kwargs):


        self.blur_pixels = blur_pixels
        self.canny_threshold1 = canny_threshold1
        self.canny_threshold2 = canny_threshold2
        self.hough_threshold = hough_threshold
        self.min_line_length = min_line_length
        self.max_gap = max_gap
        self.rho = rho
        self.theta = theta
        if M is not None: 
            self.M = M
        else: 
            self.M = self.get_M() 

        self.throttle = throttle

        super().__init__(**kwargs)


    def decide(self, img_arr):
        lines = self.get_lines(img_arr, 
                                self.M,
                                self.blur_pixels,
                                self.canny_threshold1,
                                self.canny_threshold2,
                                self.hough_threshold, 
                                self.min_line_length, 
                                self.max_gap, 
                                self.rho, 
                                self.theta,
                                )    
        if lines is not None:
            line_data = self.compute_lines(lines)
            clustered = self.cluster_angles(line_data)
            angle = self.decide_angle(clustered)
        else:
            angle = 0
        return angle, self.throttle



    def get_M(self):
        M = np.array([[  2.43902439e+00,   6.30081301e+00,  -6.15853659e+01],
               [ -4.30211422e-15,   1.61246610e+01,  -6.61644977e+01],
               [ -1.45283091e-17,   4.06504065e-02,   1.00000000e+00]])
        return M

    @staticmethod
    def get_lines(img, M, blur_pixels, canny_threshold1, canny_threshold2, 
                 hough_threshold, min_line_length, max_gap, rho, theta ):
        
        img_gray = cv2.cvtColor(img, cv2.COLOR_BGR2GRAY)
        img_blur = cv2.blur(img_gray,(blur_pixels,blur_pixels))
        img_canny = cv2.Canny(img_blur, canny_threshold1, canny_threshold2)
        lines = cv2.HoughLinesP(img_canny, rho, theta, hough_threshold, min_line_length, max_gap)
        
        if lines is not None:
            lines = lines.reshape((lines.shape[0],2,2))
            lines = lines.astype(float)
            lines = cv2.perspectiveTransform(lines, M)
        return lines


    @classmethod
    def line_length(cls, arr):
        l = math.sqrt( (arr[0,0] - arr[1,0])**2 + (arr[0,1] - arr[1,1])**2 )
        return l


    @classmethod
    def line_angle(cls, arr):
        dx = arr[1,0] - arr[0,0]
        dy = arr[1,1] - arr[0,1]
        rads = math.atan2(-dy,dx)
        rads %= 2*math.pi
        degs = -math.degrees(rads)
        if degs <= -180: 
            degs = degs + 180
            
        degs = degs + 90
        return degs


    @classmethod
    def compute_lines(cls, lines):
        
        line_data = []
        for line in lines:
            line_data.append([cls.line_angle(line), cls.line_length(line)])

        sorted(line_data, key=itemgetter(0))
        return line_data

    @staticmethod
    def cluster_angles(line_data):
        clusters = []
        last_angle = -180
        for a, l in line_data:
            if abs(last_angle - a) > 20:
                clusters.append([(a,l)])
            else:
                clusters[-1].append((a,l))
        return clusters


    @classmethod
    def decide_angle(cls, clustered_angles):
        max_length = 0
        max_cluster_id = -1
        for i, c in enumerate(clustered_angles):
            #sum lenght of lines found in clusters, filter out angles > 80 (likely in horizon)
            cluster_length = sum([l for a, l in c if abs(a) < 80])
            if cluster_length > max_length:
                max_length = cluster_length
                max_cluster_id = i

        if max_cluster_id>-1:
            angles = [a for a, l in clustered_angles[max_cluster_id]]
            #return average angle of cluster
            return sum(angles)/len(angles)
        else:
            return 0 


class PilotHandler():
    """ Convinience class to load default pilots """
    def __init__(self, models_path):

        self.models_path = os.path.expanduser(models_path)
        
        
    def pilots_from_models(self):
        """ Load pilots from keras models saved in the models directory. """
        models_list = [f for f in os.scandir(self.models_path)]
        pilot_list = []
        for d in models_list:
            last_modified = datetime.fromtimestamp(d.stat().st_mtime)
            pilot = KerasAngle(d.path, throttle=.8, name=d.name, 
                                last_modified=last_modified)
            pilot_list.append(pilot)
        return pilot_list

    def default_pilots(self):
        """ Load pilots from models and add CV pilots """
        pilot_list = self.pilots_from_models()
        pilot_list.append(OpenCVLineDetector(name='OpenCV'))
        return pilot_list<|MERGE_RESOLUTION|>--- conflicted
+++ resolved
@@ -47,10 +47,6 @@
         self.model_path = model_path
         self.model = None #load() loads the model
         self.throttle = throttle
-<<<<<<< HEAD
-        self.last_angle = 0.0
-=======
->>>>>>> 4966a657
         super().__init__(**kwargs)
 
 
@@ -58,18 +54,7 @@
         img_arr = img_arr.reshape((1,) + img_arr.shape)
         angle = self.model.predict(img_arr)
         angle = angle[0][0]
-        print(angle)
-
-<<<<<<< HEAD
-        #add some smoothing
-
-        a = .8
-        #angle = a * angle * 1.5  + (1.0-a) * self.last_angle
-        angle = angle * 1.2
-        self.last_angle = angle
-
-=======
->>>>>>> 4966a657
+
         return angle, self.throttle
 
     def load(self):
