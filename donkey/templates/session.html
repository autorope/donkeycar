--- conflicted
+++ resolved
@@ -3,25 +3,6 @@
 {% block content %}
 
 	<body>
-
-<<<<<<< HEAD
-		<div>
-
-		</div>
-=======
-
-
-
-	  <style>
-	  #selectable .ui-selecting { background: #FECA40; }
-	  #selectable .ui-selected { background: #F39814; color: white; }
-	  </style>
-
-		<h2> Sessions {{ escape(session['name'])}} </h2>
-
-
->>>>>>> 6441855a
-
 		<div class="container-fluid">
 			<div class="row">
 				<div class="col-md-12">
@@ -29,13 +10,12 @@
 				</div>
 			</div>
 
-<<<<<<< HEAD
 			<div class="row">
 				<div class="col-md-12">
 					<nav aria-label="Page navigation">
 					  <ul class="pagination">
 					    <li>
-					      <a href="./{{page - 1}}" aria-label="Previous">
+					      <a href="./{{this_page - 1}}" aria-label="Previous">
 					        <span aria-hidden="true">&laquo;</span>
 					      </a>
 					    </li>
@@ -45,7 +25,7 @@
 							{% end %}
 
 					    <li>
-					      <a href="./{{page + 1}}" aria-label="Next">
+					      <a href="./{{this_page + 1}}" aria-label="Next">
 					        <span aria-hidden="true">&raquo;</span>
 					      </a>
 					    </li>
@@ -53,12 +33,6 @@
 					</nav>
 				</div>
 			</div>
-=======
-		<div id="selectable">
-		{% for i, img in enumerate(session['imgs']) %}
-			<div class="img ui-state-default" id={{i}} data-id="{{ img['name'] }}">
-				<img src="/session_image/{{session['name']}}/{{ img['name'] }}" > 
->>>>>>> 6441855a
 
 			<div class="row">
 				<div class="col-md-10">
@@ -96,7 +70,7 @@
 							<nav aria-label="Page navigation">
 								<ul class="pagination">
 									<li>
-										<a href="./{{page - 1}}" aria-label="Previous">
+										<a href="./{{this_page - 1}}" aria-label="Previous">
 											<span aria-hidden="true">&laquo;</span>
 										</a>
 									</li>
@@ -106,7 +80,7 @@
 									{% end %}
 
 									<li>
-										<a href="./{{page + 1}}" aria-label="Next">
+										<a href="./{{this_page + 1}}" aria-label="Next">
 											<span aria-hidden="true">&raquo;</span>
 										</a>
 									</li>
@@ -117,7 +91,10 @@
 			</div>
 		</div>
 
-<<<<<<< HEAD
+		<div class='meta' style="display:none">
+			<span id="session_id" data-id={{ escape(session['name'])}}>session_id:  {{ escape(session['name'])}} </span>
+		</div>
+
 		<script>
 		$(document).ready(function() {
 
@@ -148,65 +125,6 @@
 	    });
 		} );
 		</script>
-=======
-	
-
-	<footer class='footer' >
-		<div class="container">
-			<button id="deleteButton" type="button" style="padding:5px; margin:5px;">
-				Delete Selected
-		  </button>
-
-		 <div style="display:inline-block;">
-		{% for p in page_list %}
-			<span> <a href="./{{p}}"> {{p}} </a> </span> 
-		{% end %}
-			<a href="./{{this_page+1}}"> <button id="next" type="button" style="padding:5px; margin:5px;">
-				Next
-		  </button></a>
-		</div>
-
-		</div>
-	</footer>
->>>>>>> 6441855a
-
-	<div class='meta' style="display:none">
-		<span id="session_id" data-id={{ escape(session['name'])}}>session_id:  {{ escape(session['name'])}} </span>
-	</div>
-
-	<script>
-	$( function() {
-		var selected_ids = new Array();
-		var selected_imgs = new Array();
-		$("#selectable").selectable({
-		    stop: function( event, ui ) {      
-		    	selected_ids = []
-		    	$('.img.ui-selected').each(function() {
-				    selected_ids.push(this.id);
-				    selected_imgs.push($(this).data('id'));
-				});     
-				console.log(selected_ids)
-		    }
-		});
-
-
-	    $('#deleteButton').click(function(){
-
-			    data = JSON.stringify({ 'imgs': selected_imgs, 
-			                            'session_id': $('#session_id').data('id'),
-			                            'action':'delete_images'});
-			    console.log(data)
-
-			  //$.post('', data)
-			  $.each(selected_ids, function(index, value) {
-			  	id = "#"+value
-			  	console.log($(id)[0])
-			  	$("#"+value).remove()
-			  });
-	    	
-	    });
-	} );
-	</script>
 
 	</body>
 {% end %}