--- conflicted
+++ resolved
@@ -44,7 +44,7 @@
 span.desc {
     padding: 5px;
     text-align: center;
-<<<<<<< HEAD
+		font-size: 10pt;
 }
 
 div.session-thumbnails img {
@@ -71,30 +71,24 @@
 div.session-thumbnails input[type=checkbox] {
 	margin-top: 10px;
 	margin-left: 10px;
-=======
-    font-size: 10pt;
 }
 
-
-
-.videoOutsideWrapper{ 
-    width:400px; 
-    margin:20px 60px; 
+.videoOutsideWrapper{
+    width:400px;
+    margin:20px 60px;
     border:1px solid blue;}
-.videoInsideWrapper{ 
-    width:100%; height:100%; 
+.videoInsideWrapper{
+    width:100%; height:100%;
     position:relative;}
-.coveredImage{ 
-    width:100%; height:100%; 
+.coveredImage{
+    width:100%; height:100%;
     position:absolute; top:0px; left:0px;
 }
-.coveringCanvas{ 
-    width:100%; height:100%; 
+.coveringCanvas{
+    width:100%; height:100%;
     position:absolute; top:0px; left:0px;
     background-color: rgba(255,0,0,0);
 }
-
- 
 
 body {
   /* Margin bottom by footer height */
@@ -107,5 +101,4 @@
   /* Set the fixed height of the footer here */
   height: 60px;
   background-color: #f5f5f5;
->>>>>>> 6441855a
 }