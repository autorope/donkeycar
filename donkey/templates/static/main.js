--- conflicted
+++ resolved
@@ -55,20 +55,13 @@
       
       if (window.DeviceOrientationEvent) {
         window.addEventListener("deviceorientation", handleOrientation);
-<<<<<<< HEAD
         console.log("Browser supports device orientation, setting control mode to tilt.");
         state.controlMode = 'tilt';
+        deviceOrientationLoop();
       } else {
         console.log("Device Orientation not supported by browser, setting control mode to joystick.");
         state.controlMode = 'joystick';
       }
-=======
-        deviceOrientationLoop();
-      } else {
-        console.log("Device Orientation not supported by browser.");
-      }
-      
->>>>>>> ff438d64
     };
 
 
@@ -103,7 +96,6 @@
       
       $('#brake_button').click(function() {
         toggleBrake();
-<<<<<<< HEAD
       });
       
       $('input[type=radio][name=controlMode]').change(function() {
@@ -116,8 +108,6 @@
           console.log('tilt mode')
         }
         updateUI();
-=======
->>>>>>> ff438d64
       });
 
     };
@@ -163,7 +153,6 @@
       $("#angleInput").val(state.tele.user.angle);
       $('#mode_select').val(state.driveMode);
       
-<<<<<<< HEAD
       var throttlePercent = Math.round(Math.abs(state.tele.user.throttle) * 100) + '%';
       var steeringPercent = Math.round(Math.abs(state.tele.user.angle) * 100) + '%';
       var throttleRounded = state.tele.user.throttle.toFixed(2)
@@ -198,8 +187,6 @@
         $('#angle-bar-backward').css('width', '0%').html('')
       }
       
-=======
->>>>>>> ff438d64
       if (state.recording) {
         $('#record_button')
           .html('Stop Recording (r)')
@@ -224,7 +211,6 @@
           .addClass('btn-danger').end()
       }
       
-<<<<<<< HEAD
       if(deviceHasOrientation) {
         $('#tilt-toggle').removeAttr("disabled")
         $('#tilt').removeAttr("disabled")
@@ -247,8 +233,6 @@
         $('#tilt').attr("checked", "checked");
       }
       
-=======
->>>>>>> ff438d64
       //drawLine(state.tele.user.angle, state.tele.user.throttle)
     };
 
@@ -320,7 +304,6 @@
     
     // Control throttle and steering with device orientation
     function handleOrientation(event) {
-<<<<<<< HEAD
 
       var alpha = event.alpha;
       var beta = event.beta;
@@ -355,40 +338,12 @@
       }
       
       if (state.tele.user.throttle < -0.9 && newThrottle >= 0) {
-=======
-      var alpha     = event.alpha;
-      var beta     = event.beta;
-      var gamma    = event.gamma;
-      
-      $('#alpha').html(alpha)
-      $('#beta').html(beta)
-      $('#gamma').html(gamma)
-      
-      if (beta == null || gamma == null) {
-        return;
-      }
-      
-      var newThrottle = gammaToThrottle(gamma);
-      var newAngle = betaToSteering(beta);
-    
-      // prevent unexpected switch between full forward and full reverse 
-      // when device is parallel to ground
-      if (state.tele.user.throttle > 0.9 && newThrottle < 0) {
-        newThrottle = 1.0
-      }
-      
-      if (state.tele.user.throttle < -0.9 && newThrottle > 0) {
->>>>>>> ff438d64
         newThrottle = -1.0
       }
       
       state.tele.user.throttle = newThrottle;
       state.tele.user.angle = newAngle;
-<<<<<<< HEAD
-      previousGamma = gamma;
-=======
->>>>>>> ff438d64
-      
+      previousGamma = gamma;      
     }
     
     function deviceOrientationLoop () {           
@@ -396,14 +351,10 @@
           if(!state.brakeOn){
             postDrive()
           }
-          
-<<<<<<< HEAD
+
           if (state.controlMode == "tilt") {
             deviceOrientationLoop(); 
           }
-=======
-          deviceOrientationLoop(); 
->>>>>>> ff438d64
        }, 100)
     }
 
@@ -439,10 +390,7 @@
     
     var toggleBrake = function(){
       state.brakeOn = !state.brakeOn;
-<<<<<<< HEAD
       initialGamma = null;
-=======
->>>>>>> ff438d64
       
       if (state.brakeOn) {
         brake();
@@ -464,7 +412,6 @@
           brake(i);
         }, 500)
       };
-
 
     };
 
@@ -496,7 +443,6 @@
     // 
     // };
  
-<<<<<<< HEAD
     var betaToSteering = function(beta, gamma) {
       const deadZone = 5;
       var angle = 0.0;
@@ -515,13 +461,6 @@
       }
       
       // set the deadzone for neutral sterring
-=======
-    var betaToSteering = function(beta) {
-      const deadZone = 5;
-      var angle = 0.0;
-      var outsideDeadZone = false;
-      
->>>>>>> ff438d64
       if (Math.abs(beta) > 90) {
         outsideDeadZone = Math.abs(beta) < 180 - deadZone;
       } 
@@ -530,7 +469,6 @@
       }
       
       if (outsideDeadZone && beta < -90.0) {
-<<<<<<< HEAD
         angle = remap(beta, fullLeft, (-180.0 + deadZone), -1.0, 0.0);
       } 
       else if (outsideDeadZone && beta > 90.0) {
@@ -551,38 +489,6 @@
       }
       
       return angle * controlDirection;
-=======
-        angle = remap(beta, -90.0, (-180.0 + deadZone), -1.0, 0.0);
-      } 
-      else if (outsideDeadZone && beta > 90.0) {
-        angle = remap(beta, (180.0 - deadZone), 90.0, 0.0, 1.0);
-      } 
-      else if (outsideDeadZone && beta < 0.0) {
-        angle = remap(beta, -90.0, 0.0 - deadZone, -1.0, 0);
-      }
-      else if (outsideDeadZone && beta > 0.0) {
-        angle = remap(beta, 0.0 + deadZone, 90.0, 0.0, 1.0);
-      }
-      
-      return angle;
-    };
-    
-    var gammaToThrottle = function(gamma) {
-      const deadZone = 15;
-      var throttle = 0.0;
-      var outsideDeadZone = Math.abs(gamma) < (90 - deadZone);
-      
-      if (outsideDeadZone && gamma < 0) {
-        // negative gamma values happen when device is tilting forward
-        throttle = remap(gamma, (-90.0 + deadZone), 0.0, 0.0, 1.0);
-      } 
-      else if (outsideDeadZone && gamma > 0) {
-        // positive gamma values happen when device is tilting backward
-        throttle = remap(gamma, 0.0, (90.0 - deadZone), -1.0, 0.0);
-      }
-     
-      return throttle;
->>>>>>> ff438d64
     };
     
     var gammaToThrottle = function(gamma) {
