"""
Classes needed to run a webserver so that the donkey can
be controlled remotely by the user or an auto pilot. 
"""

import time
from datetime import datetime
import json
import io
import os
import copy
import math

import numpy as np

import requests
import tornado.ioloop
import tornado.web

from PIL import Image


import donkey as dk


class RemoteClient():
    '''
    Class used by a vehicle to send driving data and 
    recieve predictions from a remote webserver.
    '''
    
    def __init__(self, remote_url, vehicle_id='mycar'):

        self.control_url = remote_url + '/api/vehicles/control/' + vehicle_id + '/'
        self.last_milliseconds = 0
        self.session = requests.Session()

        self.log('time,lag\n', write_method='w')

    def log(self, line, path='lag_log.csv', write_method='a'):
        with open('lag_log.csv', write_method) as f:
            f.write(line)



        
        
    def decide(self, img_arr, angle, throttle, milliseconds):
        '''
        Posts current car sensor data to webserver and returns
        angle and throttle recommendations. 
        '''

        #load features
        data = {
                'angle': angle,
                'throttle': throttle,
                'milliseconds': milliseconds
                }


        r = None
        while r == None:
            #Try connecting to server until connection is made.
            start = time.time()
            
            try:
                r = self.session.post(self.control_url, 
                                files={'img': dk.utils.arr_to_binary(img_arr), 
                                       'json': json.dumps(data)},
                                       timeout=0.2) #hack to put json in file 
                
            except (requests.ConnectionError) as err:
                print("Vehicle could not connect to server. Make sure you've " + 
                    "started your server and you're referencing the right port.")
                time.sleep(3)
            
            except (requests.exceptions.ReadTimeout) as err:
                print("Request took too long. Retrying")
                return angle, throttle * .8
                

        end = time.time()
        lag = end-start
        self.log('{}, {} \n'.format(datetime.now().time() , lag ))
        print('vehicle <> server: request lag: %s' %lag)

        data = json.loads(r.text)
        
        angle = float(data['angle'])
        throttle = float(data['throttle'])
        
        
        

        return angle, throttle




class DonkeyPilotApplication(tornado.web.Application):

    def __init__(self, mydonkey_path='~/mydonkey/'):
        ''' 
        Create and publish variables needed on many of 
        the web handlers.
        '''

        print('hello')
        if not os.path.exists(os.path.expanduser(mydonkey_path)):
            raise ValueError('Could not find mydonkey folder. Please run "python scripts/setup.py"')


        self.vehicles = {}

        this_dir = os.path.dirname(os.path.realpath(__file__))
        self.static_file_path = os.path.join(this_dir, 'templates', 'static')

        self.mydonkey_path = os.path.expanduser(mydonkey_path)
        self.sessions_path = os.path.join(self.mydonkey_path, 'sessions')
        self.models_path = os.path.join(self.mydonkey_path, 'models')

        ph = dk.pilots.PilotHandler(self.models_path)
        self.pilots = ph.default_pilots()


        handlers = [

            #temporary redirect until vehicles is not a singleton
            (r"/", HomeView),

            (r"/vehicles/", VehicleListView),

            (r"/vehicles/?(?P<vehicle_id>[A-Za-z0-9-]+)?/", 
                VehicleView),


            (r"/api/vehicles/?(?P<vehicle_id>[A-Za-z0-9-]+)?/", 
                VehicleAPI),


            (r"/api/vehicles/drive/?(?P<vehicle_id>[A-Za-z0-9-]+)?/", 
                DriveAPI),

            (r"/api/vehicles/video/?(?P<vehicle_id>[A-Za-z0-9-]+)?",
                VideoAPI
            ),

            (r"/api/vehicles/control/?(?P<vehicle_id>[A-Za-z0-9-]+)?/", 
                ControlAPI),


            (r"/sessions/", SessionListView),

            (r"/sessions/?(?P<session_id>[^/]+)?/?(?P<page>[^/]+)?", 
                SessionView),

            (r"/session_image/?(?P<session_id>[^/]+)?/?(?P<img_name>[^/]+)?", 
                SessionImageView
            ),


            (r"/pilots/", PilotListView),



            (r"/static/(.*)", tornado.web.StaticFileHandler, {"path": self.static_file_path}),

            ]

        settings = {'debug': True}

        super().__init__(handlers, **settings)

    def start(self, port=8887):
        ''' Start the tornado webserver. '''
        print(port)
        self.port = int(port)
        self.listen(self.port)
        tornado.ioloop.IOLoop.instance().start()


    def get_vehicle(self, vehicle_id):
        ''' Returns vehicle if it exists or creates a new one '''

        if vehicle_id not in self.vehicles:
            print('new vehicle')
            sh = dk.sessions.SessionHandler(self.sessions_path)
            self.vehicles[vehicle_id] = dict({
                        'id': vehicle_id, 
                        'user_angle': 0, 
                        'user_throttle': 0,  
                        'drive_mode':'user', 
                        'milliseconds': 0,
                        'recording': False,
                        'pilot': dk.pilots.BasePilot(),
                        'session': sh.new()})

        #eprint(self.vehicles)
        return self.vehicles[vehicle_id]


#####################
#                   #
#      vehicles     #
#                   #
#####################


class HomeView(tornado.web.RequestHandler):
    def get(self):
        self.render("templates/home.html")


class VehicleListView(tornado.web.RequestHandler):
    def get(self):
        '''
        Serves a list of the vehicles posting requests to the server.
        ''' 
        data = {'vehicles':self.application.vehicles}

        self.render("templates/vehicle_list.html", **data)


class VehicleView(tornado.web.RequestHandler):
    def get(self, vehicle_id):
        '''
        Serves page for users to control the vehicle.
        ''' 


        V = self.application.get_vehicle(vehicle_id)
        pilots = self.application.pilots
        data = {'vehicle': V, 'pilots': pilots}
        self.render("templates/vehicle.html", **data)


class VehicleAPI(tornado.web.RequestHandler):


    def post(self, vehicle_id):
        '''
        Currently this only changes the pilot. 
        '''

        V = self.application.get_vehicle(vehicle_id)

        data = tornado.escape.json_decode(self.request.body)
        pilot = next(filter(lambda p: p.name == data['pilot'], self.application.pilots))
        V['pilot'] = pilot.load()






class DriveAPI(tornado.web.RequestHandler):

    def post(self, vehicle_id):
        '''
        Receive post requests as user changes the angle
        and throttle of the vehicle on a the index webpage
        '''

        V = self.application.get_vehicle(vehicle_id)

        data = tornado.escape.json_decode(self.request.body)

        angle = data['angle']
        throttle = data['throttle']

        

        #set if vehicle is recording
        V['recording'] = data['recording']


        #update vehicle angel based on drive mode
        V['drive_mode'] = data['drive_mode']

        if angle is not "":
            V['user_angle'] = angle
        else:
            V['user_angle'] = 0

        if throttle is not "":
            V['user_throttle'] = throttle
        else:
            V['user_throttle'] = 0    

        print('Drive: %s: A: %s   T:%s' %(V['drive_mode'], angle, throttle))

class ControlAPI(tornado.web.RequestHandler):

    def post(self, vehicle_id):
        '''
        Receive post requests from a vehicle and returns 
        the angle and throttle the car should use. Depending on 
        the drive mode the values can come from the user or
        an autopilot.
        '''    

        V = self.application.get_vehicle(vehicle_id)

        img = self.request.files['img'][0]['body']
        img = Image.open(io.BytesIO(img))
        img_arr = dk.utils.img_to_arr(img)


        #Get angle/throttle from pilot loaded by the server.
        pilot_angle, pilot_throttle = V['pilot'].decide(img_arr)

        V['img'] = img
        V['pilot_angle'] = pilot_angle
        V['pilot_throttle'] = pilot_throttle


        if V['recording'] == True:
            #save image with encoded angle/throttle values
            V['session'].put(img, 
                             angle=V['user_angle'],
                             throttle=V['user_throttle'], 
                             milliseconds=V['milliseconds'])

        #depending on the drive mode, return user or pilot values
        if V['drive_mode'] == 'user':
            angle, throttle  = V['user_angle'], V['user_throttle']
        elif V['drive_mode'] == 'auto_angle':
            angle, throttle  = V['pilot_angle'], V['user_throttle']
        else:
            angle, throttle  = V['pilot_angle'], V['pilot_throttle']

        print('Control: %s: A: %s   T:%s' %(V['drive_mode'], angle, throttle))
        

        #retun angel/throttle values to vehicle with json response
        self.write(json.dumps({'angle': str(angle), 'throttle': str(throttle)}))



class VideoAPI(tornado.web.RequestHandler):
    '''
    Serves a MJPEG of the images posted from the vehicle. 
    '''
    @tornado.web.asynchronous
    @tornado.gen.coroutine
    def get(self, vehicle_id):

        ioloop = tornado.ioloop.IOLoop.current()
        self.set_header("Content-type", "multipart/x-mixed-replace;boundary=--boundarydonotcross")

        self.served_image_timestamp = time.time()
        my_boundary = "--boundarydonotcross"
        while True:
            
            interval = .2
            if self.served_image_timestamp + interval < time.time():


                img = self.application.vehicles[vehicle_id]['img']
                img = dk.utils.img_to_binary(img)

                self.write(my_boundary)
                self.write("Content-type: image/jpeg\r\n")
                self.write("Content-length: %s\r\n\r\n" % len(img)) 
                self.write(img)
                self.served_image_timestamp = time.time()
                yield tornado.gen.Task(self.flush)
            else:
                yield tornado.gen.Task(ioloop.add_timeout, ioloop.time() + interval)


#####################
#                   #
#      pilots       #
#                   #
#####################


class PilotListView(tornado.web.RequestHandler):
    def get(self):
        '''
        Render a list of pilots.
        '''
        ph = dk.pilots.PilotHandler(self.application.models_path)
        pilots = ph.default_pilots()
        data = {'pilots': pilots}
        self.render("templates/pilots_list.html", **data)




#####################
#                   #
#     sessions      #
#                   #
#####################



class SessionImageView(tornado.web.RequestHandler):
    def get(self, session_id, img_name):
        ''' Returns jpg images from a session folder '''

        sessions_path = self.application.sessions_path
        path = os.path.join(sessions_path, session_id, img_name)
        f = Image.open(path)
        o = io.BytesIO()
        f.save(o, format="JPEG")
        s = o.getvalue()

        self.set_header('Content-type', 'image/jpg')
        self.set_header('Content-length', len(s))   
        
        self.write(s)   



class SessionListView(tornado.web.RequestHandler):

    def get(self):
        '''  
        Serves a page showing a list of all the session folders.  
        TODO: Move this list creation to the session handler. 
        '''    

        session_dirs = [f for f in os.scandir(self.application.sessions_path) if f.is_dir() ]
        data = {'session_dirs': session_dirs}
        self.render("templates/session_list.html", **data)



class SessionView(tornado.web.RequestHandler):

    def get(self, session_id, page):
        '''
        Shows all the images saved in the session. 
        TODO: Add pagination.
        '''    
        from operator import itemgetter

        sessions_path = self.application.sessions_path
        path = os.path.join(sessions_path, session_id)
        imgs = [dk.utils.merge_two_dicts({'name':f.name}, dk.sessions.parse_img_filepath(f.path)) for f in os.scandir(path) if f.is_file() ]
        img_count = len(imgs)

<<<<<<< HEAD
        #perpage = 1000
        perpage = 250
=======
        perpage = 500
>>>>>>> 4966a657
        pages = math.ceil(img_count/perpage)
        if page is None: 
            page = 1
        else:
            page = int(page)
        end = page * perpage
        start = end - perpage
        end = min(end, img_count)


        sorted_imgs = sorted(imgs, key=itemgetter('name')) 
        page_list = [p+1 for p in range(pages)]
        session = {'name':session_id, 'imgs': sorted_imgs[start:end]}
        data = {'session': session, 'page_list': page_list, 'this_page':page}
        self.render("templates/session.html", **data)

    def post(self, session_id, page):
        ''' 
        Deletes selected images 
        TODO: move this to an api cal. Page is not needed.
        '''
        
        data = tornado.escape.json_decode(self.request.body)

        print('inside delete')
        if data['action'] == 'delete_images':
            sessions_path = self.application.sessions_path
            path = os.path.join(sessions_path, session_id)

            for i in data['imgs']:
                if os.path.exists(os.path.join(path, i)):
                  os.remove(os.path.join(path, i))
                else:
                   print('failed to remove %s removed' %i)
                print('%s removed' %i)






<|MERGE_RESOLUTION|>--- conflicted
+++ resolved
@@ -444,12 +444,7 @@
         imgs = [dk.utils.merge_two_dicts({'name':f.name}, dk.sessions.parse_img_filepath(f.path)) for f in os.scandir(path) if f.is_file() ]
         img_count = len(imgs)
 
-<<<<<<< HEAD
-        #perpage = 1000
-        perpage = 250
-=======
         perpage = 500
->>>>>>> 4966a657
         pages = math.ceil(img_count/perpage)
         if page is None: 
             page = 1
@@ -474,16 +469,12 @@
         
         data = tornado.escape.json_decode(self.request.body)
 
-        print('inside delete')
         if data['action'] == 'delete_images':
             sessions_path = self.application.sessions_path
             path = os.path.join(sessions_path, session_id)
 
             for i in data['imgs']:
-                if os.path.exists(os.path.join(path, i)):
-                  os.remove(os.path.join(path, i))
-                else:
-                   print('failed to remove %s removed' %i)
+                os.remove(os.path.join(path, i))
                 print('%s removed' %i)
 
 
