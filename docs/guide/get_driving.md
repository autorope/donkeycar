<<<<<<< HEAD
### Connect to your car via ssh.

All these instructions assume your working on a unix based OS (Linux/iOS)

On a terminal in your computer install donkeycar:
```
pip install -U donkeycar
```

Find the ipaddress if your car.
```donkey findcar```

Then SSH into your car's Raspberry Pi.
```
ssh pi@<your pi's ip address>
```



### Create a drive script on your car.

Ugrade the install of donkeycar. 
```
pip uninstall donkeycar
pip install donkeycar
```

Use a template to create a car folder structure.
```
donkey createcar --path ~/d2 --template donkey2
```

This created a new folder whith a script to start your car and folders to save
data and models.



### Start your car.
 
> *** Put your car in a safe place where the wheels are off the ground *** This
is the step were the car can take off. 

Open your car's folder and start our car. 
```
cd ~/d2
python manage.py drive
```

This script will start the drive loop in your car which includes a part that 
is a webserver for you to control your car. You can now controll your car
from a web browser at the url: `<your car's ip's address>:8887`
=======
# Drive your car.

After you've calibrated your car you can start driving it. 

### Start your car.
 
> *** Put your car in a safe place where the wheels are off the ground *** This
is the step were the car can take off. 

Open your car's folder and start our car. 
```
cd ~/d2
python manage.py drive
```

This script will start the drive loop in your car which includes a part that 
is a webserver for you to control your car. You can now controll your car
from a web browser at the url: `<your car's ip's address>:8887`

![drive UI](../assets/drive_UI.png)

## Driving
On your phone you can now press start to set your phones current tilt to be
zero throttle and steering. Now tilting your phone forward will increase throttle
and tilting it side to side will turn the steering. 


### Features
* Recording - Press record data to start recording images, steering angels and throttle values. 
* Throttle mode - Option to set the throttle as constant. This is used in 
races if you have a pilot that will steer but doesn't control throttle. 
* Pilot mode - Choose if the pilot should control the angle and/or throttle.
* Max throttle - Select the maximum throttle.

### Keyboard shortcuts
* `space` : stop car and stop recording
* `r` : toggle recording
* `i` : increase throttle
* `k` : decrease throttle
* `j` : turn left 
* `l` : turn right 
>>>>>>> 62a13858
<|MERGE_RESOLUTION|>--- conflicted
+++ resolved
@@ -1,56 +1,3 @@
-<<<<<<< HEAD
-### Connect to your car via ssh.
-
-All these instructions assume your working on a unix based OS (Linux/iOS)
-
-On a terminal in your computer install donkeycar:
-```
-pip install -U donkeycar
-```
-
-Find the ipaddress if your car.
-```donkey findcar```
-
-Then SSH into your car's Raspberry Pi.
-```
-ssh pi@<your pi's ip address>
-```
-
-
-
-### Create a drive script on your car.
-
-Ugrade the install of donkeycar. 
-```
-pip uninstall donkeycar
-pip install donkeycar
-```
-
-Use a template to create a car folder structure.
-```
-donkey createcar --path ~/d2 --template donkey2
-```
-
-This created a new folder whith a script to start your car and folders to save
-data and models.
-
-
-
-### Start your car.
- 
-> *** Put your car in a safe place where the wheels are off the ground *** This
-is the step were the car can take off. 
-
-Open your car's folder and start our car. 
-```
-cd ~/d2
-python manage.py drive
-```
-
-This script will start the drive loop in your car which includes a part that 
-is a webserver for you to control your car. You can now controll your car
-from a web browser at the url: `<your car's ip's address>:8887`
-=======
 # Drive your car.
 
 After you've calibrated your car you can start driving it. 
@@ -92,4 +39,3 @@
 * `k` : decrease throttle
 * `j` : turn left 
 * `l` : turn right 
->>>>>>> 62a13858
