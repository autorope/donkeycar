# Get Your Raspberry Pi Working

![donkey](/assets/logos/rpi_logo.png)

- [Get Your Raspberry Pi Working.](#Get-Your-Raspberry-Pi-Working)
  - [Step 1: Flash the SD Card](#Step-1-Flash-the-SD-Card)
    - [Robocar Store Pre-built image](#Robocar-Store-Pre-built-image)
    - [Ground up install](#Ground-up-install)
  - [Step 2: Setup the WiFi for first boot](#Step-2-Setup-the-WiFi-for-first-boot)
  - [Step 3: Setup Pi's Hostname](#Step-3-Setup-Pis-Hostname)
  - [Step 4: Enable SSH on Boot](#Step-4-Enable-SSH-on-Boot)
  - [Step 5: Connecting to the Pi](#Step-5-Connecting-to-the-Pi)
  - [Step 6: Update and Upgrade](#Step-6-Update-and-Upgrade)
  - [Step 7: Raspi-config](#Step-7-Raspi-config)
  - [Step 8: Install Dependencies](#Step-8-Install-Dependencies)
  - [Step 9: Install Optional OpenCV Dependencies](#Step-9-Install-Optional-OpenCV-Dependencies)
  - [Step 10: Setup Virtual Env](#Step-10-Setup-Virtual-Env)
  - [Step 11: Install Donkeycar Python Code](#Step-11-Install-Donkeycar-Python-Code)
  - [Step 12: Install Optional OpenCV](#Step-12-Install-Optional-OpenCV)
    - [Next, create your Donkeycar application.](#Next-create-your-Donkeycar-application)

## Step 1: Flash the SD Card

### Robocar Store Pre-built image

Robocar Store provide a pre-built image so you can just use software like Etcher to quickly get started. If you are using this image, you still need to perform step 2-5 below but you can skip step 6 - 10 as we have done that for you. You will probably save around 30 - 45 minutes if you use this image.

* Donkey Car v3.0.2 on Stretch - [Download](https://www.dropbox.com/s/27bt4ut6fufg1nb/robocarstore_dk302_stretch.zip?dl=0)
* Donkey Car v3.1.0 on Stretch - [Download](https://www.dropbox.com/s/z8uhfoetlxwpsua/robocarstore_dk310_stretch.img.gz?dl=0)

hostname: raspberrypi

* Donkey Car v3.1.0 on Buster (Pi 4) - [Download](https://www.dropbox.com/s/a7booipqanalh2d/robocarstore_dk310_buster.img.gz?dl=0)

hostname: pi4


The uncompressed image will be around 16GB. Download [Etcher](https://www.balena.io/etcher/) and burn the image to the SD card. As we have shrinked the partition to improve the speed to burn the image, you need to expand the partition by running `sudo raspi-config`. If in doubt, check how to do this on google.


### Ground up install

You need to flash a micro SD image with an operating system.

<<<<<<< HEAD
1. Download [Raspian Lite(Stretch)](https://downloads.raspberrypi.org/raspbian_lite/images/raspbian_lite-2019-04-09/2019-04-08-raspbian-stretch-lite.zip) (352MB).
=======
1. Download [Latest Raspian(Stretch)](https://downloads.raspberrypi.org/raspbian_lite_latest). 
>>>>>>> 8a351366
2. Follow OS specific guides [here](https://www.raspberrypi.org/documentation/installation/installing-images/).
3. Leave micro SD card in your machine and edit/create some files as below:

## Step 2: Setup the WiFi for first boot

We can create a special file which will be used to login to wifi on first boot. More reading [here](https://raspberrypi.stackexchange.com/questions/10251/prepare-sd-card-for-wifi-on-headless-pi), but we will walk you through it.

<<<<<<< HEAD
On Windows, with your memory card image burned and memory disc still inserted, you should see two drives, which are actually two partitions on the mem disc. One is labeled __boot__. On Mac and Linux, you should also have access to the __boot__ partition of the mem disc. This is formated with the common FAT type and is where we will edit some files to help it find and log-on to your wifi on it's first boot.
=======
On Windows, with your memory card image burned and memory disc still inserted, you should see two drives, which are actually two partitions on the mem disc.
One is labeled __boot__. On Mac and Linux, you should also have access to the __boot__ partition of the mem disc.
This is formatted with the common FAT type and is where we will edit some files to help it find and log-on to your wifi on its first boot. 
>>>>>>> 8a351366

> Note: If __boot__ is not visible right away, try unplugging and re-inserting the memory card reader.

* Start a text editor: `gedit` on Linux. Notepad++ on Windows. TextEdit on a Mac.
* Possible `country` codes to use can be found [here](https://www.thinkpenguin.com/gnu-linux/country-code-list)
* Paste and edit this contents to match your wifi, adjust as needed:

```text
country=US
ctrl_interface=DIR=/var/run/wpa_supplicant GROUP=netdev
update_config=1

network={
    ssid="<your network name>"
    psk="<your password>"
}

```

Note - `country` defines allowed wifi channels, ensure to set it properly to your location and hardware.

Replace `<your network name>` with the ID of your network. Leave the quotes. I've seen problems when the network name contained an apostrophe, like "Joe's iPhone".
Replace `<your password>` with your password, leaving it surrounded by quotes.
If it bothers you to leave your password unencrypted, you may change the [contents later](https://unix.stackexchange.com/questions/278946/hiding-passwords-in-wpa-supplicant-conf-with-wpa-eap-and-mschap-v2) once you've gotten the pi to boot and log-in.

* Save this file to the root of __boot__ partition with the filename `wpa_supplicant.conf`. On first boot, this file will be moved to `/etc/wpa_supplicant/wpa_supplicant.conf` where it may be edited later. If you are using Notepad on Windows, make sure it doesn't have a .txt at the end.

## Step 3: Setup Pi's Hostname

> Note: This step only possible on a Linux host pc. Otherwise you can set it up later in `raspi-config` after logging in to your pi.

We can also setup the hostname so that your Pi easier to find once on the network. If yours is the only Pi on the network, then you can find it with

```bash
ping raspberrypi.local
```

<<<<<<< HEAD
once it's booted. If there are many other Pi's on the network, then this will have problems. If you are on a Linux machine, or are able to edit the UUID partition, then you can edit the `/etc/hostname` and `/etc/hosts` files now to make finding your pi on the network easier after boot. Edit those to replace `raspberrypi` with a name of your choosing. Use all lower case, no special characters, no hyphens, yes underscores `_`.
=======
once it's booted. If there are many other Pi's on the network, then this will have problems.
If you are on a Linux machine, or are able to edit the UUID partition, then you can edit the `/etc/hostname` and `/etc/hosts` files now to make finding your pi on the network easier after boot.
Edit those to replace `raspberrypi` with a name of your choosing.
Use all lower case, no special characters, no hyphens, yes underscores `_`. 
Good idea is to use something like `pi-<MAC_ADDRESS>` such as `pi-deadbeef` especially if you have more pi devices in the same network.
>>>>>>> 8a351366

```bash
sudo vi /media/userID/UUID/etc/hostname
sudo vi /media/userID/UUID/etc/hosts
```

## Step 4: Enable SSH on Boot

Put a file named __ssh__ in the root of your __boot__ partition.

<<<<<<< HEAD

Now you're SD card is ready. Eject it from your computer, put it in the Pi
and plug in the Pi.


## Step 5: Connecting to the Pi

If you followed the above instructions to add wifi access you're Pi should
now be connected to your wifi network. Now you need to find it's IP address
so you can connect to it via SSH.

The easiest way (on Ubuntu) is to use the `findcar` donkey command. You can try `ping raspberrypi.local`. If you've modified the hostname, then you should try: `ping <your hostname>.local`. This will fail on a windows machine. Windows users will need the full IP address (unless using cygwin).

If you are having troubles locating your Pi on the network, you will want to plug in an HDMI monitor and USB keyboard into the Pi. Boot it. Login with:

* Username: __pi__
* Password: __raspberry__

=======
Now your SD card is ready. Eject it from your computer - wait until system shows the writing is done
and it is safe to remove card. Ensure Pi is turned off, put the card in the Pi and power on the Pi.

## Step 5: Connecting to the Pi

If you followed the above instructions to add wifi access, your Pi should
now be connected to your wifi network. Now you need to find its IP address
so you can connect to it via SSH. 

The easiest way (on Ubuntu) is to use the `findcar` donkey command.
You can try `ping raspberrypi.local`. If you've modified the hostname, then you should try:

```bash
ping <your hostname>.local
```

This will fail on a windows machine. Windows users will need the full IP address (unless using cygwin). 

If you are having troubles locating your Pi on the network, you will want to plug in an HDMI monitor and USB keyboard into the Pi. Boot it. Login with:

* Username: `pi`
* Password: `raspberry`
 
>>>>>>> 8a351366
Then try the command:

```bash
ifconfig wlan0
```

or just all Ip addresses assigned to the pi (wifi or cable):

```bash
ip -br a
```

If this has a valid IPv4 address, 4 groups of numbers separated by dots, then you can try that with your SSH command. If you don't see anything like that, then your wifi config might have a mistake. You can try to fix with

```bash
sudo nano /etc/wpa_supplicant/wpa_supplicant.conf
```

If you don't have a HDMI monitor and keyboard, you can plug-in the Pi with a CAT5 cable to a router with DHCP.
If that router is on the same network as your PC, you can try:

```bash
ping raspberrypi.local
```

Hopefully, one of those methods worked and you are now ready to SSH into your Pi. On Mac and Linux, you can open Terminal.
On Windows you can install [Putty](http://www.putty.org/), [one of the alternatives](https://www.htpcbeginner.com/best-ssh-clients-windows-putty-alternatives/2/), or on Windows 10 you may have ssh via the command prompt.

If you have a command prompt, you can try:

```bash
ssh pi@raspberrypi.local
```

or

```bash
ssh pi@<your pi ip address>
```

or via Putty.

* Username: `pi`
* Password: `raspberry`
* Hostname: `<your pi IP address>`

## Step 6: Update and Upgrade

```bash
sudo apt-get update
sudo apt-get upgrade
```

## Step 7: Raspi-config

```bash
sudo raspi-config
```

* change default password for pi
* change hostname
* enable `Interfacing Options` - `I2C`
* enable `Interfacing Options` - `Camera`
* select `Advanced Options` - `Expand Filesystem` so you can use your whole sd-card storage

Choose `<Finish>` and hit enter.

> Note: Reboot after changing these settings. Should happen if you select `yes`.

## Step 8: Install Dependencies

```bash
sudo apt-get install build-essential python3 python3-dev python3-pip python3-virtualenv python3-numpy python3-picamera python3-pandas python3-rpi.gpio i2c-tools avahi-utils joystick libopenjp2-7-dev libtiff5-dev gfortran libatlas-base-dev libopenblas-dev libhdf5-serial-dev git ntp
```

## Step 9: Optional - Install OpenCV Dependencies

If you are going for a minimal install, you can get by without these. But it can be handy to have OpenCV.

```bash
sudo apt-get install libilmbase-dev libopenexr-dev libgstreamer1.0-dev libjasper-dev libwebp-dev libatlas-base-dev libavcodec-dev libavformat-dev libswscale-dev libqtgui4 libqt4-test
```

##  Step 10: Setup Virtual Env

This needs to be done only once:

```bash
python3 -m virtualenv -p python3 env --system-site-packages
echo "source env/bin/activate" >> ~/.bashrc
source ~/.bashrc
```

Modifying your `.bashrc` in this way will automatically enable this environment each time you login. To return to the system python you can type `deactivate`.

##  Step 11: Install Donkeycar Python Code

* Create and change to a directory you would like to use as the head of your projects.

```bash
mkdir projects
cd projects
```

* Get the latest donkeycar from Github.

```bash
git clone https://github.com/autorope/donkeycar
cd donkeycar
git checkout master
pip install -e .[pi]
pip install tensorflow==1.13.1
```

You can validate your tensorflow install with

```bash
python -c "import tensorflow"
```

Warnings like this are normal:

```text
/home/pi/env/lib/python3.5/importlib/_bootstrap.py:222: RuntimeWarning: compiletime version 3.4 of module 'tensorflow.python.framework.fast_tensor_util' does not match runtime version 3.5
  return f(*args, **kwds)
/home/pi/env/lib/python3.5/importlib/_bootstrap.py:222: RuntimeWarning: builtins.type size changed, may indicate binary incompatibility. Expected 432, got 412
  return f(*args, **kwds)
```

Note: If you would like to try tflite support, you will need a newer version of Tensorflow. You can download and install this version:

For Pi3 Raspian Stretch:

```bash
wget https://tawn-train.s3.amazonaws.com/tf/tensorflow-2.0.0a0-cp35-cp35m-linux_armv7l.whl
pip install tensorflow-2.0.0a0-cp35-cp35m-linux_armv7l.whl
```

For Raspian Buster Python 3.7:

TF 2.0 Not yet available. Check [slack](http://donkeycar.slack.com) for updates.

##  Step 12: Optional - Install OpenCV

If you've opted to install the OpenCV dependencies earlier, you can install Python OpenCV bindings now with command:

```bash
sudo apt install python3-opencv
```

If that failed, you can try pip:

```bash
pip install opencv-python
```

Then test to see if import succeeds.

``` bash
python -c "import cv2"
```

And if no errors, you have OpenCV installed!

----

### Next, [create your Donkeycar application](/guide/create_application/).<|MERGE_RESOLUTION|>--- conflicted
+++ resolved
@@ -2,22 +2,22 @@
 
 ![donkey](/assets/logos/rpi_logo.png)
 
-- [Get Your Raspberry Pi Working.](#Get-Your-Raspberry-Pi-Working)
-  - [Step 1: Flash the SD Card](#Step-1-Flash-the-SD-Card)
-    - [Robocar Store Pre-built image](#Robocar-Store-Pre-built-image)
-    - [Ground up install](#Ground-up-install)
-  - [Step 2: Setup the WiFi for first boot](#Step-2-Setup-the-WiFi-for-first-boot)
-  - [Step 3: Setup Pi's Hostname](#Step-3-Setup-Pis-Hostname)
-  - [Step 4: Enable SSH on Boot](#Step-4-Enable-SSH-on-Boot)
-  - [Step 5: Connecting to the Pi](#Step-5-Connecting-to-the-Pi)
-  - [Step 6: Update and Upgrade](#Step-6-Update-and-Upgrade)
-  - [Step 7: Raspi-config](#Step-7-Raspi-config)
-  - [Step 8: Install Dependencies](#Step-8-Install-Dependencies)
-  - [Step 9: Install Optional OpenCV Dependencies](#Step-9-Install-Optional-OpenCV-Dependencies)
-  - [Step 10: Setup Virtual Env](#Step-10-Setup-Virtual-Env)
-  - [Step 11: Install Donkeycar Python Code](#Step-11-Install-Donkeycar-Python-Code)
-  - [Step 12: Install Optional OpenCV](#Step-12-Install-Optional-OpenCV)
-    - [Next, create your Donkeycar application.](#Next-create-your-Donkeycar-application)
+- [Get Your Raspberry Pi Working](#get-your-raspberry-pi-working)
+  - [Step 1: Flash the SD Card](#step-1-flash-the-sd-card)
+    - [Robocar Store Pre-built image](#robocar-store-pre-built-image)
+    - [Ground up install](#ground-up-install)
+  - [Step 2: Setup the WiFi for first boot](#step-2-setup-the-wifi-for-first-boot)
+  - [Step 3: Setup Pi's Hostname](#step-3-setup-pis-hostname)
+  - [Step 4: Enable SSH on Boot](#step-4-enable-ssh-on-boot)
+  - [Step 5: Connecting to the Pi](#step-5-connecting-to-the-pi)
+  - [Step 6: Update and Upgrade](#step-6-update-and-upgrade)
+  - [Step 7: Raspi-config](#step-7-raspi-config)
+  - [Step 8: Install Dependencies](#step-8-install-dependencies)
+  - [Step 9: Optional - Install OpenCV Dependencies](#step-9-optional---install-opencv-dependencies)
+  - [Step 10: Setup Virtual Env](#step-10-setup-virtual-env)
+  - [Step 11: Install Donkeycar Python Code](#step-11-install-donkeycar-python-code)
+  - [Step 12: Optional - Install OpenCV](#step-12-optional---install-opencv)
+    - [Next, create your Donkeycar application.](#next-create-your-donkeycar-application)
 
 ## Step 1: Flash the SD Card
 
@@ -42,11 +42,7 @@
 
 You need to flash a micro SD image with an operating system.
 
-<<<<<<< HEAD
 1. Download [Raspian Lite(Stretch)](https://downloads.raspberrypi.org/raspbian_lite/images/raspbian_lite-2019-04-09/2019-04-08-raspbian-stretch-lite.zip) (352MB).
-=======
-1. Download [Latest Raspian(Stretch)](https://downloads.raspberrypi.org/raspbian_lite_latest). 
->>>>>>> 8a351366
 2. Follow OS specific guides [here](https://www.raspberrypi.org/documentation/installation/installing-images/).
 3. Leave micro SD card in your machine and edit/create some files as below:
 
@@ -54,13 +50,7 @@
 
 We can create a special file which will be used to login to wifi on first boot. More reading [here](https://raspberrypi.stackexchange.com/questions/10251/prepare-sd-card-for-wifi-on-headless-pi), but we will walk you through it.
 
-<<<<<<< HEAD
 On Windows, with your memory card image burned and memory disc still inserted, you should see two drives, which are actually two partitions on the mem disc. One is labeled __boot__. On Mac and Linux, you should also have access to the __boot__ partition of the mem disc. This is formated with the common FAT type and is where we will edit some files to help it find and log-on to your wifi on it's first boot.
-=======
-On Windows, with your memory card image burned and memory disc still inserted, you should see two drives, which are actually two partitions on the mem disc.
-One is labeled __boot__. On Mac and Linux, you should also have access to the __boot__ partition of the mem disc.
-This is formatted with the common FAT type and is where we will edit some files to help it find and log-on to your wifi on its first boot. 
->>>>>>> 8a351366
 
 > Note: If __boot__ is not visible right away, try unplugging and re-inserting the memory card reader.
 
@@ -98,15 +88,7 @@
 ping raspberrypi.local
 ```
 
-<<<<<<< HEAD
 once it's booted. If there are many other Pi's on the network, then this will have problems. If you are on a Linux machine, or are able to edit the UUID partition, then you can edit the `/etc/hostname` and `/etc/hosts` files now to make finding your pi on the network easier after boot. Edit those to replace `raspberrypi` with a name of your choosing. Use all lower case, no special characters, no hyphens, yes underscores `_`.
-=======
-once it's booted. If there are many other Pi's on the network, then this will have problems.
-If you are on a Linux machine, or are able to edit the UUID partition, then you can edit the `/etc/hostname` and `/etc/hosts` files now to make finding your pi on the network easier after boot.
-Edit those to replace `raspberrypi` with a name of your choosing.
-Use all lower case, no special characters, no hyphens, yes underscores `_`. 
-Good idea is to use something like `pi-<MAC_ADDRESS>` such as `pi-deadbeef` especially if you have more pi devices in the same network.
->>>>>>> 8a351366
 
 ```bash
 sudo vi /media/userID/UUID/etc/hostname
@@ -117,7 +99,6 @@
 
 Put a file named __ssh__ in the root of your __boot__ partition.
 
-<<<<<<< HEAD
 
 Now you're SD card is ready. Eject it from your computer, put it in the Pi
 and plug in the Pi.
@@ -136,31 +117,6 @@
 * Username: __pi__
 * Password: __raspberry__
 
-=======
-Now your SD card is ready. Eject it from your computer - wait until system shows the writing is done
-and it is safe to remove card. Ensure Pi is turned off, put the card in the Pi and power on the Pi.
-
-## Step 5: Connecting to the Pi
-
-If you followed the above instructions to add wifi access, your Pi should
-now be connected to your wifi network. Now you need to find its IP address
-so you can connect to it via SSH. 
-
-The easiest way (on Ubuntu) is to use the `findcar` donkey command.
-You can try `ping raspberrypi.local`. If you've modified the hostname, then you should try:
-
-```bash
-ping <your hostname>.local
-```
-
-This will fail on a windows machine. Windows users will need the full IP address (unless using cygwin). 
-
-If you are having troubles locating your Pi on the network, you will want to plug in an HDMI monitor and USB keyboard into the Pi. Boot it. Login with:
-
-* Username: `pi`
-* Password: `raspberry`
- 
->>>>>>> 8a351366
 Then try the command:
 
 ```bash
