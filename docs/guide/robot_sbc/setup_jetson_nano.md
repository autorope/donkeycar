# Get Your Jetson Nano Working

![donkey](/assets/logos/nvidia_logo.png)

<<<<<<< HEAD
- [Get Your Jetson Nano Working](#Get-Your-Jetson-Nano-Working)
	- [Step 1: Flash Operating System](#Step-1-Flash-Operating-System)
	- [Step 2: Install Dependencies](#Step-2-Install-Dependencies)
	- [Step 3: Setup Virtual Env](#Step-3-Setup-Virtual-Env)
	- [Step 4: Install OpenCV](#Step-4-Install-OpenCV)
	- [Step 5: Install Donkeycar Python Code](#Step-5-Install-Donkeycar-Python-Code)
		- [Next, create your Donkeycar application.](#Next-create-your-Donkeycar-application)
=======
* [Step 1: Flash Operating System](#step-1-flash-operating-system)
* [Step 2: Install Dependencies](#step-2-install-dependencies)
* [Step 3: Setup Virtual Env](#step-3-setup-virtual-env)
* [Step 4: Install Donkeycar Python Code](#step-4-install-donkeycar-python-code)
* Then [Create your Donkeycar Application](/guide/create_application/)
>>>>>>> 8a351366

## Step 1: Flash Operating System

Download our pre-built image
[Download Jetson Nano donkey car 3.2 image](https://www.dropbox.com/s/uzvsmf6j3s9fqw8/jetson_nano_dk_302.zip?dl=0)



You can skip directly


Visit the official [Nvidia Jetson Nano Getting Started Guide](https://developer.nvidia.com/embedded/learn/get-started-jetson-nano-devkit#prepare). Work through the __Prepare for Setup__, __Writing Image to the microSD Card__, and __Setup and First Boot__ instructions, then return here.

## Step 2: Install Dependencies

ssh into your vehicle. Use the the terminal for Ubuntu or Mac. [Putty](https://www.chiark.greenend.org.uk/~sgtatham/putty/latest.html) for windows.

```bash
sudo apt-get update
sudo apt-get upgrade
sudo apt-get install build-essential python3 python3-dev python3-pip python3-pandas python3-opencv python3-h5py libhdf5-serial-dev hdf5-tools nano ntp
```

Optionally, you can install RPi.GPIO clone for Jetson Nano from [here](https://github.com/NVIDIA/jetson-gpio). This is not required for default setup, but can be useful if using LED or other GPIO driven devices.

##  Step 3: Setup Virtual Env

```bash
pip3 install virtualenv
python3 -m virtualenv -p python3 env --system-site-packages
echo "source env/bin/activate" >> ~/.bashrc
source ~/.bashrc
```

<<<<<<< HEAD
## Step 4: Install OpenCV

To install Open CV on the Jetson Nano, you need to build it from source. Building OpenCV from source is going to take some time, so buckle up. If you get stuck, [here](https://www.pyimagesearch.com/2018/08/15/how-to-install-opencv-4-on-ubuntu/) is another great resource which will help you compile OpenCV.

> Note: In some cases Python OpenCV may already be installed in your disc image. If the file exists, you can optionally copy it to your environment rather than build from source. Nvidia has said they will drop support for this, so longer term we will probably be building it. If this works:
>
> ```
> mkdir ~/mycar
> cp /usr/lib/python3.6/dist-packages/cv2.cpython-36m-aarch64-linux-gnu.so ~/mycar/
> cd ~/mycar
> python -c "import cv2"
> ```
>
> Then you have a working version and can skip this portion of the guide.
> However, following the swapfile portion of this guide has made performance more predictable and solves memory thrashing.

The first step in building OpenCV is to define swap space on the Jetson Nano. The Jetson Nano has `4GB` of RAM. This is not sufficient to build OpenCV from source. Therefore we need to define swap space on the Nano to prevent memory thrashing.

```bash
# Allocates 4G of additional swap space at /var/swapfile
sudo fallocate -l 4G /var/swapfile
# Permissions
sudo chmod 600 /var/swapfile
# Make swap space
sudo mkswap /var/swapfile
# Turn on swap
sudo swapon /var/swapfile
# Automount swap space on reboot
sudo bash -c 'echo "/var/swapfile swap swap defaults 0 0" >> /etc/fstab'
# Reboot
sudo reboot
```

Now you should have enough swap space to build OpenCV. Let's setup the Jetson Nano with the pre-requisites to build OpenCV.

```bash
# Update
sudo apt-get update
sudo apt-get upgrade
# Pre-requisites
sudo apt-get install build-essential cmake unzip pkg-config
sudo apt-get install libjpeg-dev libpng-dev libtiff-dev
sudo apt-get install libavcodec-dev libavformat-dev libswscale-dev libv4l-dev
sudo apt-get install libxvidcore-dev libx264-dev
sudo apt-get install libgtk-3-dev
sudo apt-get install libatlas-base-dev gfortran
sudo apt-get install python3-dev
```

Now you should have all the pre-requisites you need.  So, lets go ahead and download the source code for OpenCV.

```bash
# Create a directory for opencv
mkdir -p projects/cv2
cd projects/cv2

# Download sources
wget -O opencv.zip https://github.com/opencv/opencv/archive/4.1.0.zip
wget -O opencv_contrib.zip https://github.com/opencv/opencv_contrib/archive/4.1.0.zip

# Unzip
unzip opencv.zip
unzip opencv_contrib.zip

# Rename
mv opencv-4.1.0 opencv
mv opencv_contrib-4.1.0 opencv_contrib
```

Let's get our virtual environment (`env`) ready for OpenCV.

```bash
# Install Numpy
pip install numpy
```

Now let's setup `CMake` correctly so it generates the correct OpenCV bindings for our virtual environment.

```bash
# Create a build directory
cd projects/cv2
mkdir build
cd build

# Setup CMake
cmake -D CMAKE_BUILD_TYPE=RELEASE \
	-D CMAKE_INSTALL_PREFIX=/usr/local \
	-D INSTALL_PYTHON_EXAMPLES=ON \
	-D INSTALL_C_EXAMPLES=OFF \
	-D OPENCV_ENABLE_NONFREE=ON \
	# Contrib path
	-D OPENCV_EXTRA_MODULES_PATH=~/projects/cv2/opencv_contrib/modules \
	# Your virtual environment's Python executable
	# You need to specify the result of echo $(which python)
	-D PYTHON_EXECUTABLE=~/env/bin/python \
	-D BUILD_EXAMPLES=ON ../opencv
```

The `cmake` command should show a summary of the configuration. Make sure that the `Interpreter` is set to the Python executable associated to *your* virtualenv.  Note: there are several paths in the CMake setup, make sure they match where you downloaded and saved the OpenCV source.

To compile the code from the `build` folder issue the following command.
=======
##  Step 4: Install Donkeycar Python Code

* Change to a dir you would like to use as the head of your projects.
>>>>>>> 8a351366

```bash
mkdir -p ~/projects; cd ~/projects
```

* Get the latest donkeycar from Github.

```bash
git clone https://github.com/autorope/donkeycar
cd donkeycar
git checkout master
pip install -e .[nano]
pip install --extra-index-url https://developer.download.nvidia.com/compute/redist/jp/v42 tensorflow-gpu==1.13.1+nv19.3
```

Note: This last command can take some time to compile grpcio.

<<<<<<< HEAD
The native library should now be installed in a location that looks like `/usr/local/lib/python3.6/site-packages/cv2/python-3.6/cv2.cpython-36m-xxx-linux-gnu.so`.
=======
##  Step 5: Install PyGame (Optional)
>>>>>>> 8a351366

If you plan to use a USB camera, you will also want to setup pygame:

```bash
sudo apt-get install python-dev libsdl1.2-dev libsdl-image1.2-dev libsdl-mixer1.2-dev libsdl-ttf2.0-dev libsdl1.2-dev libsmpeg-dev python-numpy subversion libportmidi-dev ffmpeg libswscale-dev libavformat-dev libavcodec-dev libfreetype6-dev

pip install pygame

```

Later on you can add the `CAMERA_TYPE="WEBCAM"` in myconfig.py.

----

### Next, [create your Donkeycar application](/guide/create_application/).<|MERGE_RESOLUTION|>--- conflicted
+++ resolved
@@ -2,21 +2,12 @@
 
 ![donkey](/assets/logos/nvidia_logo.png)
 
-<<<<<<< HEAD
-- [Get Your Jetson Nano Working](#Get-Your-Jetson-Nano-Working)
-	- [Step 1: Flash Operating System](#Step-1-Flash-Operating-System)
-	- [Step 2: Install Dependencies](#Step-2-Install-Dependencies)
-	- [Step 3: Setup Virtual Env](#Step-3-Setup-Virtual-Env)
-	- [Step 4: Install OpenCV](#Step-4-Install-OpenCV)
-	- [Step 5: Install Donkeycar Python Code](#Step-5-Install-Donkeycar-Python-Code)
-		- [Next, create your Donkeycar application.](#Next-create-your-Donkeycar-application)
-=======
-* [Step 1: Flash Operating System](#step-1-flash-operating-system)
-* [Step 2: Install Dependencies](#step-2-install-dependencies)
-* [Step 3: Setup Virtual Env](#step-3-setup-virtual-env)
-* [Step 4: Install Donkeycar Python Code](#step-4-install-donkeycar-python-code)
-* Then [Create your Donkeycar Application](/guide/create_application/)
->>>>>>> 8a351366
+- [Get Your Jetson Nano Working](#get-your-jetson-nano-working)
+	- [Step 1: Flash Operating System](#step-1-flash-operating-system)
+	- [Step 2: Install Dependencies](#step-2-install-dependencies)
+	- [Step 3: Setup Virtual Env](#step-3-setup-virtual-env)
+	- [Step 4: Install OpenCV](#step-4-install-opencv)
+		- [Next, create your Donkeycar application.](#next-create-your-donkeycar-application)
 
 ## Step 1: Flash Operating System
 
@@ -51,7 +42,6 @@
 source ~/.bashrc
 ```
 
-<<<<<<< HEAD
 ## Step 4: Install OpenCV
 
 To install Open CV on the Jetson Nano, you need to build it from source. Building OpenCV from source is going to take some time, so buckle up. If you get stuck, [here](https://www.pyimagesearch.com/2018/08/15/how-to-install-opencv-4-on-ubuntu/) is another great resource which will help you compile OpenCV.
@@ -153,11 +143,6 @@
 The `cmake` command should show a summary of the configuration. Make sure that the `Interpreter` is set to the Python executable associated to *your* virtualenv.  Note: there are several paths in the CMake setup, make sure they match where you downloaded and saved the OpenCV source.
 
 To compile the code from the `build` folder issue the following command.
-=======
-##  Step 4: Install Donkeycar Python Code
-
-* Change to a dir you would like to use as the head of your projects.
->>>>>>> 8a351366
 
 ```bash
 mkdir -p ~/projects; cd ~/projects
@@ -175,11 +160,7 @@
 
 Note: This last command can take some time to compile grpcio.
 
-<<<<<<< HEAD
 The native library should now be installed in a location that looks like `/usr/local/lib/python3.6/site-packages/cv2/python-3.6/cv2.cpython-36m-xxx-linux-gnu.so`.
-=======
-##  Step 5: Install PyGame (Optional)
->>>>>>> 8a351366
 
 If you plan to use a USB camera, you will also want to setup pygame:
 
