--- conflicted
+++ resolved
@@ -1,14 +1,3 @@
-<<<<<<< HEAD
-# Instructions to build a Donkey Car
-
-The standard hardware build instructions can be found in this 
-[google doc](https://docs.google.com/document/d/11nu6_ReReoIxA1KVq-sCy7Tczbk6io0izcItucrw7hI/edit?usp=sharing).
-
-Once you have the car built follow the [software instructions](install_software.md).
-
-
-
-=======
 # Instructions to build a Donkey2 Car
 
 The standard hardware build instructions can be found in this 
@@ -18,5 +7,4 @@
 
 
 
->>>>>>> 62a13858
  