--- conflicted
+++ resolved
@@ -140,20 +140,12 @@
 
 &nbsp;
 ### Step 3: Assemble Top plate and Roll Cage
-<<<<<<< HEAD
 
 If you have an Exceed Short Course Truck, Blaze or Desert Monster watch this [video](https://youtu.be/UucnCmCAGTI)
 
-Attaching the bottom plate may be tricky. Good news: you should never have to do this again.
-
-![donkey](../assets/build_hardware/3b.PNG)
-=======
-If you have an Exceed Short Course Truck, Blaze or Desert Monster watch this [video](https://youtu.be/UucnCmCAGTI)
-
 This is a relatively simple assembly step.   Just use the 3mm self tapping screws to scew the plate to the roll cage.  
 
 When attaching the roll cage to the top plate, ensure that the nubs on the top plate face the roll-cage. This will ensure the equipment you mount to the top plate fits easily.
->>>>>>> f3020591
 
 &nbsp;
 ### Step 4: Connect Servo Shield to Raspberry Pi.
