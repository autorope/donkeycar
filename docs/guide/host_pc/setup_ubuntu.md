--- conflicted
+++ resolved
@@ -58,21 +58,13 @@
 
 * Optionally configure PyTorch to use GPU - only for NVidia Graphics cards
 
-<<<<<<< HEAD
-If you have an NVidia card, you should update to the lastest drivers and [install Cuda SDK](https://www.tensorflow.org/install/gpu#windows_setup). 
-=======
 If you have an NVidia card, you should update to the latest drivers and [install Cuda SDK](https://www.tensorflow.org/install/gpu#windows_setup). 
->>>>>>> c8c8dd16
 
 ```bash
 conda install cudatoolkit=<CUDA Version> -c pytorch
 ```
 
-<<<<<<< HEAD
-You should replace `<CUDA Version>` with your CUDA version. Any version above 10.0 should work. You can find out your CUDA version by running `nvcc --version` or `nvidia-smi`. If the version given by these two commands don't match, go with the version given by `nvidia-smi`.
-=======
 You should replace `<CUDA Version>` with your CUDA version. Any version above 10.0 should work. You can find out your CUDA version by running `nvcc --version` or `nvidia-smi`. (if those commands don't work, it means you don't already have them installed. Follow the directions given by that error to install them.) If the version given by these two commands don't match, go with the version given by `nvidia-smi`.
->>>>>>> c8c8dd16
 
 * Create your local working dir:
 
