# Donkey Command-line Utilities

The `donkey` command is created when you install the donkeycar Python package. This is a Python script that adds some important functionality. The operations here are vehicle independent, and should work on any hardware configuration.

## Create Car

This command creates a new dir which will contain the files needed to run and train your robot.

Usage:

```bash
donkey createcar --path <dir> [--overwrite] [--template <donkey2>]
```

* This command may be run from any dir
* Run on the host computer or the robot
* It uses the `--path` as the destination dir to create. If `.py` files exist there, it will not overwrite them, unless the optional `--overwrite` is used.
* The optional `--template` will specify the template file to start from. For a list of templates, see the `donkeycar/templates` dir. This source template will be copied over the `manage.py` for the user.

## Find Car

This command attempts to locate your car on the local network using nmap.

Usage:

```bash
donkey findcar
```

* Run on the host computer
* Prints the host computer IP address and the car IP address if found
* Requires the nmap utility:

```bash
sudo apt install nmap
```

## Calibrate Car

This command allows you to manually enter values to interactively set the PWM values and experiment with how your robot responds.
See also [more information.](/guide/calibrate/)

Usage:

```bash
donkey calibrate --channel <0-15 channel id>
```

* Run on the host computer
* Opens the PWM channel specified by `--channel`
* Type integer values to specify PWM values and hit enter
* Hit `Ctrl + C` to exit

## Clean data in Tub

Opens a web server to delete bad data from a tub.

Usage:

```bash
donkey tubclean <folder containing tubs>
```

* Run on pi or host computer.
* Opens the web server to delete bad data.
* Hit `Ctrl + C` to exit

## Train the model
<<<<<<< HEAD
**Note:** _This section only applies to version >= 4.2.0_
=======
**Note:** _This section only applies to version >= 4.1.0_
>>>>>>> c8c8dd16
This command trains the model.

```bash
donkey train --tub=<tub_path> [--config=<config.py>] [--model=<model path>] 
[--model_type=(linear|categorical|inferred)]
```
* Uses the data from the `--tub` datastore
* Uses the config file from the `--config` path (optionally)
* Saves the model into `--model`
* Uses the model type `--type`
* Supports filtering of records using a function defined in the variable 
  `TRAIN_FILTER` in the `my_config.py` file. For example: 
  
  ```python
  def filter_record(record):
      return record['user/throttle'] > 0
  
  TRAIN_FILTER = filter_record
  ```
  only uses records with positive throttle in training.
 

The `createcar` command still creates a `train.py` file for backward 
compatibility, but it's not required for training.


## Make Movie from Tub

This command allows you to create a movie file from the images in a Tub.

Usage:

```bash
donkey makemovie --tub=<tub_path> [--out=<tub_movie.mp4>] [--config=<config.py>] [--model=<model path>] [--model_type=(linear|categorical|rnn|imu|behavior|3d)] [--start=0] [--end=-1] [--scale=2] [--salient]
```

* Run on the host computer or the robot
* Uses the image records from `--tub` dir path given
* Creates a movie given by `--out`. Codec is inferred from file extension. Default: `tub_movie.mp4`
* Optional argument to specify a different `config.py` other than default: `config.py`
* Optional model argument will load the keras model and display prediction as lines on the movie
* model_type may optionally give a hint about what model type we are loading. Categorical is default.
* optional `--salient` will overlay a visualization of which pixels excited the NN the most
* optional `--start` and/or `--end` can specify a range of frame numbers to use.
* scale will cause ouput image to be scaled by this amount


## Histogram

This command will show a pop-up window showing the histogram of record values in a given tub.

> Note: This should be moved from manage.py to donkey command

Usage:

```bash
donkey tubhist <tub_path> --rec=<"user/angle">
```

* Run on the host computer

* When the `--tub` is omitted, it will check all tubs in the default data dir

## Plot Predictions

This command allows you plot steering and throttle against predictions coming from a trained model.

> Note: This should be moved from manage.py to donkey command

Usage:

```bash
donkey tubplot <tub_path> [--model=<model_path>]
```

* This command may be run from `~/mycar` dir
* Run on the host computer
* Will show a pop-up window showing the plot of steering values in a given tub compared to NN predictions from the trained model
* When the `--tub` is omitted, it will check all tubs in the default data dir

## Continuous Rsync

This command uses rsync to copy files from your pi to your host. It does so in a loop, continuously copying files. By default, it will also delete any files
on the host that are deleted on the pi. This allows your PS3 Triangle edits to affect the files on both machines.

Usage:

```bash
donkey consync [--dir = <data_path>] [--delete=<y|n>]
```

* Run on the host computer
* First copy your public key to the pi so you don't need a password for each rsync:

```bash
cat ~/.ssh/id_rsa.pub | ssh pi@<your pi ip> 'cat >> .ssh/authorized_keys'
```

* If you don't have a id_rsa.pub then google how to make one
* Edit your config.py and make sure the fields `PI_USERNAME`, `PI_HOSTNAME`, `PI_DONKEY_ROOT` are setup. Only on windows, you need to set `PI_PASSWD`.
* This command may be run from `~/mycar` dir

## Continuous Train

This command fires off the keras training in a mode where it will continuously look for new data at the end of every epoch.

Usage:

```bash
donkey contrain [--tub=<data_path>] [--model=<path to model>] [--transfer=<path to model>] [--type=<linear|categorical|rnn|imu|behavior|3d>] [--aug]
```

* This command may be run from `~/mycar` dir
* Run on the host computer
* First copy your public key to the pi so you don't need a password for each rsync:

```bash
cat ~/.ssh/id_rsa.pub | ssh pi@<your pi ip> 'cat >> .ssh/authorized_keys'
```

* If you don't have a id_rsa.pub then google how to make one
* Edit your config.py and make sure the fields `PI_USERNAME`, `PI_HOSTNAME`, `PI_DONKEY_ROOT` are setup. Only on windows, you need to set `PI_PASSWD`.
* Optionally it can send the model file to your pi when it achieves a best loss. In config.py set `SEND_BEST_MODEL_TO_PI = True`.
* Your pi drive loop will autoload the weights file when it changes. This works best if car started with `.json` weights like:

```bash
python manage.py drive --model models/drive.json
```

## Joystick Wizard

This command line wizard will walk you through the steps to create a custom/customized controller.  

Usage:

```bash
donkey createjs
```

* Run the command from your `~/mycar` dir
* First make sure the OS can access your device. The utility `jstest` can be useful here. Installed via: `sudo apt install joystick`  You must pass this utility the path to your controller's device.  Typically this is `/dev/input/js0`  However, it if is not, you must find the correct device path and provide it to the utility.  You will need this for the createjs command as well.
* Run the command `donkey createjs` and it will create a file named my_joystick.py in your `~/mycar` folder, next to your manage.py
* Modify myconfig.py to set `CONTROLLER_TYPE="custom"` to use your my_joystick.py controller

## Visualize CNN filter activations

Shows feature maps of the provided image for each filter in each of the convolutional layers in the model provided. Debugging tool to visualize how well feature extraction is performing.

Usage:

```bash
donkey cnnactivations [--tub=<data_path>] [--model=<path to model>]
```

This will open a figure for each `Conv2d` layer in the model.

Example:

```bash
donkey cnnactivations --model models/model.h5 --image data/tub/1_cam-image_array_.jpg
```

## Tub manager UI

**Note:** _This section only applies to version >= 4.2.0_


Usage:

```bash
donkey ui
```

This opens a UI to analyse tub data supporting following features:

* show selected data fields live as values and graphical bars
* delete or un-delete records
* try filters for data selection
* plot data of selected data fields

The UI is an alternative to the web based `donkey tubclean`.

![Tub UI](../assets/ui-tub-manager.png)

A full documentation of the UI is [here.](./ui.md)<|MERGE_RESOLUTION|>--- conflicted
+++ resolved
@@ -66,11 +66,7 @@
 * Hit `Ctrl + C` to exit
 
 ## Train the model
-<<<<<<< HEAD
-**Note:** _This section only applies to version >= 4.2.0_
-=======
 **Note:** _This section only applies to version >= 4.1.0_
->>>>>>> c8c8dd16
 This command trains the model.
 
 ```bash
