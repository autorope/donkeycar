# Donkey Command-line Utilities

The `donkey` command is created when you install the donkeycar Python package. This is a Python script that adds some important functionality. The operations here are vehicle independent, and should work on any hardware configuration.

## Create Car

This command creates a new dir which will contain the files needed to run and train your robot.

Usage:

```bash
donkey createcar --path <dir> [--overwrite] [--template <donkey2>]
```

* This command may be run from any dir
* Run on the host computer or the robot
* It uses the `--path` as the destination dir to create. If `.py` files exist there, it will not overwrite them, unless the optional `--overwrite` is used.
* The optional `--template` will specify the template file to start from. For a list of templates, see the `donkeycar/templates` dir. This source template will be copied over the `manage.py` for the user.

## Find Car

This command attempts to locate your car on the local network using nmap.

Usage:

```bash
donkey findcar
```

* Run on the host computer
* Prints the host computer IP address and the car IP address if found
* Requires the nmap utility:

```bash
sudo apt install nmap
```

## Calibrate Car

This command allows you to manually enter values to interactively set the PWM values and experiment with how your robot responds.
See also [more information.](/guide/calibrate/)

Usage:

```bash
donkey calibrate --channel <0-15 channel id>
```

* Run on the host computer
* Opens the PWM channel specified by `--channel`
* Type integer values to specify PWM values and hit enter
* Hit `Ctrl + C` to exit

## Clean data in Tub

Opens a web server to delete bad data from a tub.

Usage:

```bash
donkey tubclean <folder containing tubs>
```

* Run on pi or host computer.
* Opens the web server to delete bad data.
* Hit `Ctrl + C` to exit

## Train the model
<<<<<<< HEAD
**Note:** _This section only applies to version >= 4.2.0_
This command trains the model.

```bash
donkey train --tub=<tub_path> [--config=<config.py>] [--model=<model path>] 
[--model_type=(linear|categorical|inferred)]
```
* Uses the data from the `--tub` datastore
* Uses the config file from the `--config` path (optionally)
* Saves the model into `--model`
* Uses the model type `--type`
* Supports filtering of records using a function defined in the variable 
  `TRAIN_FILTER` in the `my_config.py` file. For example: 
  
  ```python
  def filter_record(record):
      return record['user/throttle'] > 0
  
  TRAIN_FILTER = filter_record
  ```
  only uses records with positive throttle in training.
 

=======
**Note:** _This section only applies to version >= 4.1_
This command trains the model.
```bash
donkey train --tub=<tub_path> [--config=<config.py>] [--model=<model path>] [--model_type=(linear|categorical|inferred)] 
```
>>>>>>> f8463e15
The `createcar` command still creates a `train.py` file for backward 
compatibility, but it's not required for training.


## Make Movie from Tub

This command allows you to create a movie file from the images in a Tub.

Usage:

```bash
donkey makemovie --tub=<tub_path> [--out=<tub_movie.mp4>] [--config=<config.py>] [--model=<model path>] [--model_type=(linear|categorical|rnn|imu|behavior|3d)] [--start=0] [--end=-1] [--scale=2] [--salient]
```

* Run on the host computer or the robot
* Uses the image records from `--tub` dir path given
* Creates a movie given by `--out`. Codec is inferred from file extension. Default: `tub_movie.mp4`
* Optional argument to specify a different `config.py` other than default: `config.py`
* Optional model argument will load the keras model and display prediction as lines on the movie
* model_type may optionally give a hint about what model type we are loading. Categorical is default.
* optional `--salient` will overlay a visualization of which pixels excited the NN the most
* optional `--start` and/or `--end` can specify a range of frame numbers to use.
* scale will cause ouput image to be scaled by this amount


## Histogram

This command will show a pop-up window showing the histogram of record values in a given tub.

> Note: This should be moved from manage.py to donkey command

Usage:

```bash
donkey tubhist <tub_path> --rec=<"user/angle">
```

* Run on the host computer

* When the `--tub` is omitted, it will check all tubs in the default data dir

## Plot Predictions

This command allows you plot steering and throttle against predictions coming from a trained model.

> Note: This should be moved from manage.py to donkey command

Usage:

```bash
donkey tubplot <tub_path> [--model=<model_path>]
```

* This command may be run from `~/mycar` dir
* Run on the host computer
* Will show a pop-up window showing the plot of steering values in a given tub compared to NN predictions from the trained model
* When the `--tub` is omitted, it will check all tubs in the default data dir

## Continuous Rsync

This command uses rsync to copy files from your pi to your host. It does so in a loop, continuously copying files. By default, it will also delete any files
on the host that are deleted on the pi. This allows your PS3 Triangle edits to affect the files on both machines.

Usage:

```bash
donkey consync [--dir = <data_path>] [--delete=<y|n>]
```

* Run on the host computer
* First copy your public key to the pi so you don't need a password for each rsync:

```bash
cat ~/.ssh/id_rsa.pub | ssh pi@<your pi ip> 'cat >> .ssh/authorized_keys'
```

* If you don't have a id_rsa.pub then google how to make one
* Edit your config.py and make sure the fields `PI_USERNAME`, `PI_HOSTNAME`, `PI_DONKEY_ROOT` are setup. Only on windows, you need to set `PI_PASSWD`.
* This command may be run from `~/mycar` dir

## Continuous Train

This command fires off the keras training in a mode where it will continuously look for new data at the end of every epoch.

Usage:

```bash
donkey contrain [--tub=<data_path>] [--model=<path to model>] [--transfer=<path to model>] [--type=<linear|categorical|rnn|imu|behavior|3d>] [--aug]
```

* This command may be run from `~/mycar` dir
* Run on the host computer
* First copy your public key to the pi so you don't need a password for each rsync:

```bash
cat ~/.ssh/id_rsa.pub | ssh pi@<your pi ip> 'cat >> .ssh/authorized_keys'
```

* If you don't have a id_rsa.pub then google how to make one
* Edit your config.py and make sure the fields `PI_USERNAME`, `PI_HOSTNAME`, `PI_DONKEY_ROOT` are setup. Only on windows, you need to set `PI_PASSWD`.
* Optionally it can send the model file to your pi when it achieves a best loss. In config.py set `SEND_BEST_MODEL_TO_PI = True`.
* Your pi drive loop will autoload the weights file when it changes. This works best if car started with `.json` weights like:

```bash
python manage.py drive --model models/drive.json
```

## Joystick Wizard

This command line wizard will walk you through the steps to create a custom/customized controller.  

Usage:

```bash
donkey createjs
```

* Run the command from your `~/mycar` dir
* First make sure the OS can access your device. The utility `jstest` can be useful here. Installed via: `sudo apt install joystick`  You must pass this utility the path to your controller's device.  Typically this is `/dev/input/js0`  However, it if is not, you must find the correct device path and provide it to the utility.  You will need this for the createjs command as well.
* Run the command `donkey createjs` and it will create a file named my_joystick.py in your `~/mycar` folder, next to your manage.py
* Modify myconfig.py to set `CONTROLLER_TYPE="custom"` to use your my_joystick.py controller

## Visualize CNN filter activations

Shows feature maps of the provided image for each filter in each of the convolutional layers in the model provided. Debugging tool to visualize how well feature extraction is performing.

Usage:

```bash
donkey cnnactivations [--tub=<data_path>] [--model=<path to model>]
```

This will open a figure for each `Conv2d` layer in the model.

Example:

```bash
donkey cnnactivations --model models/model.h5 --image data/tub/1_cam-image_array_.jpg
```

## Tub manager UI

**Note:** _This section only applies to version >= 4.2.0_


Usage:

```bash
donkey ui
```

This opens a UI to analyse tub data supporting following features:

* show selected data fields live as values and graphical bars
* delete or un-delete records
* try filters for data selection
* plot data of selected data fields

The UI is an alternative to the web based `donkey tubclean`.

![Tub UI](../assets/ui-tub-manager.png)

A full documentation of the UI is [here.](./ui.md)<|MERGE_RESOLUTION|>--- conflicted
+++ resolved
@@ -66,8 +66,7 @@
 * Hit `Ctrl + C` to exit
 
 ## Train the model
-<<<<<<< HEAD
-**Note:** _This section only applies to version >= 4.2.0_
+**Note:** _This section only applies to version >= 4.1.0_
 This command trains the model.
 
 ```bash
@@ -90,13 +89,6 @@
   only uses records with positive throttle in training.
  
 
-=======
-**Note:** _This section only applies to version >= 4.1_
-This command trains the model.
-```bash
-donkey train --tub=<tub_path> [--config=<config.py>] [--model=<model path>] [--model_type=(linear|categorical|inferred)] 
-```
->>>>>>> f8463e15
 The `createcar` command still creates a `train.py` file for backward 
 compatibility, but it's not required for training.
 
