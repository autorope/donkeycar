# About Donkey

Donkey is a high level self driving library written in Python. It was 
developed with a focus on enabling fast experimentation and easy contribution.

---------

### Build your own Donkey2

Donkey2 is the standard car that most people build first. The parts cost $200
and take 2 hours to assemble. Here are the main steps to build your own car: 

<<<<<<< HEAD
1. [Assemble hardware.](guide/build_hardware.md).
2. [Install software.](guide/install_software.md)
=======
1. [Build a car.](guide/build_hardware.md)
2. [Install the software.](guide/install_software.md)
>>>>>>> 02524ff5
3. [Calibrate your car.](guide/calibrate.md)
4. [Start driving.](guide/get_driving.md) 
5. [Train an autopilot.](guide/train_autopilot.md) 

---------------



### Hello World. 

Donkeycar is designed to make adding new parts to your car easy. Here's and 
example car application that captures images from the camera and saves them.

```python
import donkey as dk

#initialize the vehicle
V = dk.Vehicle()

#add a camera part
cam = dk.parts.PiCamera()
V.add(cam, outputs=['image'], threaded=True)

#add tub part to record images
tub = dk.parts.Tub(path='~/d2/gettings_started', 
                   inputs=['image'], 
                   types=['image_array'])
V.add(tub, inputs=inputs)

#start the vehicle's drive loop
V.start(max_loop_count=100)
```
----------------

### Installation

For linux/OS users clone the master branch to get the lastest version.
```bash
git clone https://github.com/wroscoe/donkey donkeycar
pip install -e donkeycar
```

[How to install on Windows](guide/install_software.md)

-----------------------

### Why the name Donkey?

The ultimate goal of this project is to build something useful. Donkey's were
one of the first domesticated pack animals, they're notoriously stubborn, and 
they are kid safe. Until the car can nagigate from one side of a city to the 
other, we'll hold off naming it after some celestial being.<|MERGE_RESOLUTION|>--- conflicted
+++ resolved
@@ -10,13 +10,8 @@
 Donkey2 is the standard car that most people build first. The parts cost $200
 and take 2 hours to assemble. Here are the main steps to build your own car: 
 
-<<<<<<< HEAD
 1. [Assemble hardware.](guide/build_hardware.md).
 2. [Install software.](guide/install_software.md)
-=======
-1. [Build a car.](guide/build_hardware.md)
-2. [Install the software.](guide/install_software.md)
->>>>>>> 02524ff5
 3. [Calibrate your car.](guide/calibrate.md)
 4. [Start driving.](guide/get_driving.md) 
 5. [Train an autopilot.](guide/train_autopilot.md) 
