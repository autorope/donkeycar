
# Contribute to Donkey

Donkey is an open source project to help accelerate the development of
self driving autos.

## Guiding Development Principles

* **Modularity**: A self driving system is composed of standalone,
independently configurable components that can be combined to make a car.
* **Minimalism**: Each component should be kept short (<100 lines of code).
Each piece of code should be transparent upon first reading. No black magic,
it slows the speed of innovation.
* **Extensibility**: New components should be simple to create by following a
template.
* **Python**: Keep it simple.

***These guidelines are nearly copied from [Keras](http://keras.io),
   because they are so good***

## Add a part

Are you a hardware specialist that can write a donkey part wrapper for a
GPS unit or a data scientist that can write an recursive neural net autopilot?
If so please write a part so other people driving donkeys can use the part. How do parts work? Check out [this overview](/parts/about)

## Fix or report a bug

If you find a problem with the code and you know how to fix it then please
clone the repo, make your fix, and submit your pull request.

## Reply to issues

Helping close or triage the issues is a good way to help.

## If You Need An Inspiration

Search the code or docs for `TODO` to find places where you might be able
to find a better solution.

## Improve the documentation

<<<<<<< HEAD
You can fix grammar or provide clarity by clicking the *Edit on GitHub*
link in the top right corner.
=======
You can fix grammar or provide clarity by clicking the the *Edit on GitHub*
link in the top right corner. Here's [a guide](/docs/dev_guide/docs) to how to create and edit docs
>>>>>>> f8463e15
<|MERGE_RESOLUTION|>--- conflicted
+++ resolved
@@ -40,10 +40,5 @@
 
 ## Improve the documentation
 
-<<<<<<< HEAD
-You can fix grammar or provide clarity by clicking the *Edit on GitHub*
-link in the top right corner.
-=======
 You can fix grammar or provide clarity by clicking the the *Edit on GitHub*
-link in the top right corner. Here's [a guide](/docs/dev_guide/docs) to how to create and edit docs
->>>>>>> f8463e15
+link in the top right corner. Here's [a guide](/docs/dev_guide/docs) to how to create and edit docs