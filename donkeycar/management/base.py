import argparse
import os
import shutil
import socket
import stat
import sys
import logging

from progress.bar import IncrementalBar
import donkeycar as dk
from donkeycar.management.joystick_creator import CreateJoystick
from donkeycar.management.tub import TubManager

from donkeycar.utils import normalize_image, load_image, math

PACKAGE_PATH = os.path.dirname(os.path.dirname(os.path.realpath(__file__)))
TEMPLATES_PATH = os.path.join(PACKAGE_PATH, 'templates')
HELP_CONFIG = 'location of config file to use. default: ./config.py'
logger = logging.getLogger(__name__)


def make_dir(path):
    real_path = os.path.expanduser(path)
    print('making dir ', real_path)
    if not os.path.exists(real_path):
        os.makedirs(real_path)
    return real_path


def load_config(config_path, myconfig='myconfig.py'):
    """
    load a config from the given path
    """
    conf = os.path.expanduser(config_path)
    if not os.path.exists(conf):
        logger.error(f"No config file at location: {conf}. Add --config to "
                     f"specify location or run from dir containing config.py.")
        return None

    try:
        cfg = dk.load_config(conf, myconfig)
    except Exception as e:
        logger.error(f"Exception {e} while loading config from {conf}")
        return None

    return cfg


class BaseCommand(object):
    pass


class CreateCar(BaseCommand):

    def parse_args(self, args):
        parser = argparse.ArgumentParser(prog='createcar', usage='%(prog)s [options]')
        parser.add_argument('--path', default=None, help='path where to create car folder')
        parser.add_argument('--template', default=None, help='name of car template to use')
        parser.add_argument('--overwrite', action='store_true', help='should replace existing files')
        parsed_args = parser.parse_args(args)
        return parsed_args

    def run(self, args):
        args = self.parse_args(args)
        self.create_car(path=args.path, template=args.template, overwrite=args.overwrite)

    def create_car(self, path, template='complete', overwrite=False):
        """
        This script sets up the folder structure for donkey to work.
        It must run without donkey installed so that people installing with
        docker can build the folder structure for docker to mount to.
        """

        # these are neeeded incase None is passed as path
        path = path or '~/mycar'
        template = template or 'complete'
        print(f"Creating car folder: {path}")
        path = make_dir(path)

        print("Creating data & model folders.")
        folders = ['models', 'data', 'logs']
        folder_paths = [os.path.join(path, f) for f in folders]
        for fp in folder_paths:
            make_dir(fp)

        # add car application and config files if they don't exist
        app_template_path = os.path.join(TEMPLATES_PATH, template+'.py')
        config_template_path = os.path.join(TEMPLATES_PATH, 'cfg_' + template + '.py')
        myconfig_template_path = os.path.join(TEMPLATES_PATH, 'myconfig.py')
        train_template_path = os.path.join(TEMPLATES_PATH, 'train.py')
        calibrate_template_path = os.path.join(TEMPLATES_PATH, 'calibrate.py')
        car_app_path = os.path.join(path, 'manage.py')
        car_config_path = os.path.join(path, 'config.py')
        mycar_config_path = os.path.join(path, 'myconfig.py')
        train_app_path = os.path.join(path, 'train.py')
        calibrate_app_path = os.path.join(path, 'calibrate.py')

        if os.path.exists(car_app_path) and not overwrite:
            print('Car app already exists. Delete it and rerun createcar to replace.')
        else:
            print(f"Copying car application template: {template}")
            shutil.copyfile(app_template_path, car_app_path)
            os.chmod(car_app_path, stat.S_IRWXU)

        if os.path.exists(car_config_path) and not overwrite:
            print('Car config already exists. Delete it and rerun createcar to replace.')
        else:
            print("Copying car config defaults. Adjust these before starting your car.")
            shutil.copyfile(config_template_path, car_config_path)

        if os.path.exists(train_app_path) and not overwrite:
            print('Train already exists. Delete it and rerun createcar to replace.')
        else:
            print("Copying train script. Adjust these before starting your car.")
            shutil.copyfile(train_template_path, train_app_path)
            os.chmod(train_app_path, stat.S_IRWXU)

        if os.path.exists(calibrate_app_path) and not overwrite:
            print('Calibrate already exists. Delete it and rerun createcar to replace.')
        else:
            print("Copying calibrate script. Adjust these before starting your car.")
            shutil.copyfile(calibrate_template_path, calibrate_app_path)
            os.chmod(calibrate_app_path, stat.S_IRWXU)

        if not os.path.exists(mycar_config_path):
            print("Copying my car config overrides")
            shutil.copyfile(myconfig_template_path, mycar_config_path)
            # now copy file contents from config to myconfig, with all lines
            # commented out.
            cfg = open(car_config_path, "rt")
            mcfg = open(mycar_config_path, "at")
            copy = False
            for line in cfg:
                if "import os" in line:
                    copy = True
                if copy:
                    mcfg.write("# " + line)
            cfg.close()
            mcfg.close()

        print("Donkey setup complete.")


class UpdateCar(BaseCommand):
    '''
    always run in the base ~/mycar dir to get latest
    '''

    def parse_args(self, args):
        parser = argparse.ArgumentParser(prog='update', usage='%(prog)s [options]')
        parser.add_argument('--template', default=None, help='name of car template to use')
        parsed_args = parser.parse_args(args)
        return parsed_args

    def run(self, args):
        args = self.parse_args(args)
        cc = CreateCar()
        cc.create_car(path=".", overwrite=True, template=args.template)


class FindCar(BaseCommand):
    def parse_args(self, args):
        pass

    def run(self, args):
        print('Looking up your computer IP address...')
        s = socket.socket(socket.AF_INET, socket.SOCK_DGRAM)
        s.connect(("8.8.8.8", 80))
        ip = s.getsockname()[0]
        print('Your IP address: %s ' % s.getsockname()[0])
        s.close()

        print("Finding your car's IP address...")
        cmd = "sudo nmap -sP " + ip + "/24 | awk '/^Nmap/{ip=$NF}/B8:27:EB/{print ip}'"
        cmdRPi4 = "sudo nmap -sP " + ip + "/24 | awk '/^Nmap/{ip=$NF}/DC:A6:32/{print ip}'"
        print("Your car's ip address is:")
        os.system(cmd)
        os.system(cmdRPi4)


class CalibrateCar(BaseCommand):

    def parse_args(self, args):
        parser = argparse.ArgumentParser(prog='calibrate', usage='%(prog)s [options]')
        parser.add_argument(
            '--pwm-pin',
            help="The PwmPin specifier of pin to calibrate, like 'RPI_GPIO.BOARD.33' or 'PCA9685.1:40.13'")
        parser.add_argument('--channel', default=None, help="The PCA9685 channel you'd like to calibrate [0-15]")
        parser.add_argument(
            '--address',
            default='0x40',
            help="The i2c address of PCA9685 you'd like to calibrate [default 0x40]")
        parser.add_argument(
            '--bus',
            default=None,
            help="The i2c bus of PCA9685 you'd like to calibrate [default autodetect]")
        parser.add_argument('--pwmFreq', default=60, help="The frequency to use for the PWM")
        parser.add_argument(
            '--arduino',
            dest='arduino',
            action='store_true',
            help='Use arduino pin for PWM (calibrate pin=<channel>)')
        parser.set_defaults(arduino=False)
        parsed_args = parser.parse_args(args)
        return parsed_args

    def run(self, args):
        args = self.parse_args(args)

        if args.arduino:
            from donkeycar.parts.actuator import ArduinoFirmata

            channel = int(args.channel)
            arduino_controller = ArduinoFirmata(servo_pin=channel)
            print('init Arduino PWM on pin %d' % (channel))
            input_prompt = "Enter a PWM setting to test ('q' for quit) (0-180): "

        elif args.pwm_pin is not None:
            from donkeycar.parts.actuator import PulseController
            from donkeycar.parts import pins

            pwm_pin = None
            try:
                pwm_pin = pins.pwm_pin_by_id(args.pwm_pin)
            except ValueError as e:
                print(e)
                print("See pins.py for a description of pin specification strings.")
                exit(-1)
            print(f'init pin {args.pwm_pin}')
            freq = int(args.pwmFreq)
            print(f"Using PWM freq: {freq}")
            c = PulseController(pwm_pin)
            input_prompt = "Enter a PWM setting to test ('q' for quit) (0-1500): "
            print()

        else:
            from donkeycar.parts.actuator import PCA9685
            from donkeycar.parts.sombrero import Sombrero

            Sombrero()  # setup pins for Sombrero hat

            channel = int(args.channel)
            busnum = None
            if args.bus:
                busnum = int(args.bus)
            address = int(args.address, 16)
            print('init PCA9685 on channel %d address %s bus %s' % (channel, str(hex(address)), str(busnum)))
            freq = int(args.pwmFreq)
            print(f"Using PWM freq: {freq}")
            c = PCA9685(channel, address=address, busnum=busnum, frequency=freq)
            input_prompt = "Enter a PWM setting to test ('q' for quit) (0-1500): "
            print()

        while True:
            try:
                val = input(input_prompt)
                if val == 'q' or val == 'Q':
                    break
                pmw = int(val)
                if args.arduino == True:
                    arduino_controller.set_pulse(channel, pmw)
                else:
                    c.run(pmw)
            except KeyboardInterrupt:
                print("\nKeyboardInterrupt received, exit.")
                break
            except Exception as ex:
                print(f"Oops, {ex}")


class MakeMovieShell(BaseCommand):
    '''
    take the make movie args and then call make movie command
    with lazy imports
    '''
    def __init__(self):
        self.deg_to_rad = math.pi / 180.0

    def parse_args(self, args):
        parser = argparse.ArgumentParser(prog='makemovie')
        parser.add_argument('--tub', help='The tub to make movie from')
        parser.add_argument(
            '--out',
            default='tub_movie.mp4',
            help='The movie filename to create. default: tub_movie.mp4')
        parser.add_argument('--config', default='./config.py', help=HELP_CONFIG)
        parser.add_argument('--model', default=None, help='the model to use to show control outputs')
        parser.add_argument('--type', default=None, required=False, help='the model type to load')
        parser.add_argument('--salient', action="store_true", help='should we overlay salient map showing activations')
        parser.add_argument('--start', type=int, default=0, help='first frame to process')
        parser.add_argument('--end', type=int, default=-1, help='last frame to process')
        parser.add_argument('--scale', type=int, default=2, help='make image frame output larger by X mult')
        parser.add_argument(
            '--draw-user-input',
            default=True, action='store_false',
            help='show user input on the video')
        parsed_args = parser.parse_args(args)
        return parsed_args, parser

    def run(self, args):
        '''
        Load the images from a tub and create a movie from them.
        Movie
        '''
        args, parser = self.parse_args(args)

        from donkeycar.management.makemovie import MakeMovie

        mm = MakeMovie()
        mm.run(args, parser)


class ShowHistogram(BaseCommand):

    def parse_args(self, args):
        parser = argparse.ArgumentParser(prog='tubhist',
                                         usage='%(prog)s [options]')
        parser.add_argument('--tub', nargs='+', help='paths to tubs')
        parser.add_argument('--record', default=None,
                            help='name of record to create histogram')
        parser.add_argument('--out', default=None,
                            help='path where to save histogram end with .png')
        parsed_args = parser.parse_args(args)
        return parsed_args

    def show_histogram(self, tub_paths, record_name, out):
        """
        Produce a histogram of record type frequency in the given tub
        """
        import pandas as pd
        from matplotlib import pyplot as plt
        from donkeycar.parts.tub_v2 import Tub

        output = out or os.path.basename(tub_paths)
        path_list = tub_paths.split(",")
        records = [record for path in path_list for record
                   in Tub(path, read_only=True)]
        df = pd.DataFrame(records)
        df.drop(columns=["_index", "_timestamp_ms"], inplace=True)
        # this prints it to screen
        if record_name is not None:
            df[record_name].hist(bins=50)
        else:
            df.hist(bins=50)

        try:
            if out is not None:
                filename = output
            else:
                if record_name is not None:
                    filename = f"{output}_hist_{record_name.replace('/', '_')}.png"
                else:
                    filename = f"{output}_hist.png"
            plt.savefig(filename)
            logger.info(f'saving image to: {filename}')
        except Exception as e:
            logger.error(str(e))
        plt.show()

    def run(self, args):
        args = self.parse_args(args)
        if isinstance(args.tub, list):
            args.tub = ','.join(args.tub)
        self.show_histogram(args.tub, args.record, args.out)


class ShowCnnActivations(BaseCommand):

    def __init__(self):
        import matplotlib.pyplot as plt
        self.plt = plt

    def get_activations(self, image_path, model_path, cfg):
        '''
        Extracts features from an image

        returns activations/features
        '''
        from tensorflow.python.keras.models import load_model, Model

        model_path = os.path.expanduser(model_path)
        image_path = os.path.expanduser(image_path)

        model = load_model(model_path, compile=False)
        image = load_image(image_path, cfg)[None, ...]

        conv_layer_names = self.get_conv_layers(model)
        input_layer = model.get_layer(name='img_in').input
        activations = []
        for conv_layer_name in conv_layer_names:
            output_layer = model.get_layer(name=conv_layer_name).output

            layer_model = Model(inputs=[input_layer], outputs=[output_layer])
            activations.append(layer_model.predict(image)[0])
        return activations

    def create_figure(self, activations):
        import math
        cols = 6

        for i, layer in enumerate(activations):
            fig = self.plt.figure()
            fig.suptitle(f'Layer {i+1}')

            print(f'layer {i+1} shape: {layer.shape}')
            feature_maps = layer.shape[2]
            rows = math.ceil(feature_maps / cols)

            for j in range(feature_maps):
                self.plt.subplot(rows, cols, j + 1)

                self.plt.imshow(layer[:, :, j])

        self.plt.show()

    def get_conv_layers(self, model):
        conv_layers = []
        for layer in model.layers:
            if layer.__class__.__name__ == 'Conv2D':
                conv_layers.append(layer.name)
        return conv_layers

    def parse_args(self, args):
        parser = argparse.ArgumentParser(prog='cnnactivations', usage='%(prog)s [options]')
        parser.add_argument('--image', help='path to image')
        parser.add_argument('--model', default=None, help='path to model')
        parser.add_argument('--config', default='./config.py', help=HELP_CONFIG)

        parsed_args = parser.parse_args(args)
        return parsed_args

    def run(self, args):
        args = self.parse_args(args)
        cfg = load_config(args.config)
        activations = self.get_activations(args.image, args.model, cfg)
        self.create_figure(activations)


class ShowPredictionPlots(BaseCommand):

    def plot_predictions(self, cfg, tub_paths, model_path, limit, model_type):
        """
        Plot model predictions for angle and throttle against data from tubs.
        """
        import matplotlib.pyplot as plt
        import pandas as pd
        from pathlib import Path
        from donkeycar.pipeline.types import TubDataset

        model_path = os.path.expanduser(model_path)
        model = dk.utils.get_model_by_type(model_type, cfg)
        # This just gets us the text for the plot title:
        if model_type is None:
            model_type = cfg.DEFAULT_MODEL_TYPE
        model.load(model_path)

        user_angles = []
        user_throttles = []
        pilot_angles = []
        pilot_throttles = []

        base_path = Path(os.path.expanduser(tub_paths)).absolute().as_posix()
        dataset = TubDataset(config=cfg, tub_paths=[base_path],
                             seq_size=model.seq_size())
        records = dataset.get_records()[:limit]
        bar = IncrementalBar('Inferencing', max=len(records))

<<<<<<< HEAD
        output_names = model.output_shapes()(1).keys()
=======
        output_names = list(model.output_shapes()[1].keys())
>>>>>>> ca1aeb3a
        for tub_record in records:
            input_dict = model.x_transform(
                tub_record, lambda x: normalize_image(x))
            pilot_angle, pilot_throttle = \
                model.inference_from_dict(input_dict)
            y_dict = model.y_transform(tub_record)
            user_angle, user_throttle \
                = y_dict[output_names[0]], y_dict[output_names[1]]
            user_angles.append(user_angle)
            user_throttles.append(user_throttle)
            pilot_angles.append(pilot_angle)
            pilot_throttles.append(pilot_throttle)
            bar.next()

        angles_df = pd.DataFrame({'user_angle': user_angles,
                                  'pilot_angle': pilot_angles})
        throttles_df = pd.DataFrame({'user_throttle': user_throttles,
                                     'pilot_throttle': pilot_throttles})

        fig = plt.figure()
        title = f"Model Predictions\nTubs: {tub_paths}\nModel: {model_path}\n" \
                f"Type: {model_type}"
        fig.suptitle(title)
        ax1 = fig.add_subplot(211)
        ax2 = fig.add_subplot(212)
        angles_df.plot(ax=ax1)
        throttles_df.plot(ax=ax2)
        ax1.legend(loc=4)
        ax2.legend(loc=4)
        plt.savefig(model_path + '_pred.png')
        logger.info(f'Saving tubplot at {model_path}_pred.png')
        plt.show()

    def parse_args(self, args):
        parser = argparse.ArgumentParser(prog='tubplot', usage='%(prog)s [options]')
        parser.add_argument('--tub', nargs='+', help='The tub to make plot from')
        parser.add_argument('--model', default=None, help='model for predictions')
        parser.add_argument('--limit', type=int, default=1000, help='how many records to process')
        parser.add_argument('--type', default=None, help='model type')
        parser.add_argument('--config', default='./config.py', help=HELP_CONFIG)
        parsed_args = parser.parse_args(args)
        return parsed_args

    def run(self, args):
        args = self.parse_args(args)
        args.tub = ','.join(args.tub)
        cfg = load_config(args.config)
        self.plot_predictions(cfg, args.tub, args.model, args.limit, args.type)


class Train(BaseCommand):

    def parse_args(self, args):
        HELP_FRAMEWORK = 'the AI framework to use (tensorflow|pytorch). ' \
                         'Defaults to config.DEFAULT_AI_FRAMEWORK'
        parser = argparse.ArgumentParser(prog='train', usage='%(prog)s [options]')
        parser.add_argument('--tub', nargs='+', help='tub data for training')
        parser.add_argument('--model', default=None, help='output model name')
        parser.add_argument('--type', default=None, help='model type')
        parser.add_argument('--config', default='./config.py', help=HELP_CONFIG)
        parser.add_argument('--myconfig', default='./myconfig.py',
                            help='file name of myconfig file, defaults to '
                                 'myconfig.py')
        parser.add_argument('--framework',
                            choices=['tensorflow', 'pytorch', None],
                            required=False,
                            help=HELP_FRAMEWORK)
        parser.add_argument('--checkpoint', type=str,
                            help='location of checkpoint to resume training from')
        parser.add_argument('--transfer', type=str, help='transfer model')
        parser.add_argument('--comment', type=str,
                            help='comment added to model database - use '
                                 'double quotes for multiple words')
        parsed_args = parser.parse_args(args)
        return parsed_args

    def run(self, args):
        args = self.parse_args(args)
        args.tub = ','.join(args.tub)
        my_cfg = args.myconfig
        cfg = load_config(args.config, my_cfg)
        framework = args.framework if args.framework \
            else getattr(cfg, 'DEFAULT_AI_FRAMEWORK', 'tensorflow')

        if framework == 'tensorflow':
            from donkeycar.pipeline.training import train
            train(cfg, args.tub, args.model, args.type, args.transfer,
                  args.comment)
        elif framework == 'pytorch':
            from donkeycar.parts.pytorch.torch_train import train
            train(cfg, args.tub, args.model, args.type,
                  checkpoint_path=args.checkpoint)
        else:
            logger.error(f"Unrecognized framework: {framework}. Please specify "
                         f"one of 'tensorflow' or 'pytorch'")


class ModelDatabase(BaseCommand):

    def parse_args(self, args):
        parser = argparse.ArgumentParser(prog='models',
                                         usage='%(prog)s [options]')
        parser.add_argument('--config', default='./config.py', help=HELP_CONFIG)
        parser.add_argument('--group', action="store_true",
                            default=False,
                            help='group tubs and plot separately')
        parsed_args = parser.parse_args(args)
        return parsed_args

    def run(self, args):
        from donkeycar.pipeline.database import PilotDatabase
        args = self.parse_args(args)
        cfg = load_config(args.config)
        p = PilotDatabase(cfg)
        pilot_txt, tub_txt, _ = p.pretty_print(args.group)
        print(pilot_txt)
        print(tub_txt)


class Gui(BaseCommand):
    def run(self, args):
        from donkeycar.management.kivy_ui import main
        main()


def execute_from_command_line():
    """
    This is the function linked to the "donkey" terminal command.
    """
    commands = {
        'createcar': CreateCar,
        'findcar': FindCar,
        'calibrate': CalibrateCar,
        'tubclean': TubManager,
        'tubplot': ShowPredictionPlots,
        'tubhist': ShowHistogram,
        'makemovie': MakeMovieShell,
        'createjs': CreateJoystick,
        'cnnactivations': ShowCnnActivations,
        'update': UpdateCar,
        'train': Train,
        'models': ModelDatabase,
        'ui': Gui,
    }

    args = sys.argv[:]

    if len(args) > 1 and args[1] in commands.keys():
        command = commands[args[1]]
        c = command()
        c.run(args[2:])
    else:
        dk.utils.eprint('Usage: The available commands are:')
        dk.utils.eprint(list(commands.keys()))


if __name__ == "__main__":
    execute_from_command_line()<|MERGE_RESOLUTION|>--- conflicted
+++ resolved
@@ -465,11 +465,7 @@
         records = dataset.get_records()[:limit]
         bar = IncrementalBar('Inferencing', max=len(records))
 
-<<<<<<< HEAD
-        output_names = model.output_shapes()(1).keys()
-=======
         output_names = list(model.output_shapes()[1].keys())
->>>>>>> ca1aeb3a
         for tub_record in records:
             input_dict = model.x_transform(
                 tub_record, lambda x: normalize_image(x))
