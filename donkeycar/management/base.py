--- conflicted
+++ resolved
@@ -314,14 +314,6 @@
             tg.df.hist(bins=50)
   
         try:
-<<<<<<< HEAD
-            path = tg.resolve_tub_paths(tub_paths)[0] + '/'
-            filename = os.path.basename(tub_paths) + '_hist.png'
-            plt.savefig(path + filename)
-            print('saving image to:', path + filename)
-        except:
-            pass
-=======
             if out is not None:
                 filename = output
             else:
@@ -333,7 +325,6 @@
             print('saving image to:', filename)
         except Exception as e:
             print(e)
->>>>>>> f29c6ba2
         plt.show()
 
     def run(self, args):
