--- conflicted
+++ resolved
@@ -360,10 +360,7 @@
             'calibrate': CalibrateCar,
             'tub': TubManager,
             'makemovie': MakeMovie,
-<<<<<<< HEAD
             'sim': Sim,
-=======
->>>>>>> 4d69e6fb
             #'calibratesteering': CalibrateSteering,
                 }
     
