--- conflicted
+++ resolved
@@ -1,4 +1,3 @@
-<<<<<<< HEAD
 """
 CAR CONFIG
 
@@ -348,362 +347,4 @@
 # Stop Sign Detector
 STOP_SIGN_DETECTOR = False
 STOP_SIGN_MIN_SCORE = 0.2
-STOP_SIGN_SHOW_BOUNDING_BOX = True
-=======
-"""
-CAR CONFIG
-
-This file is read by your car application's manage.py script to change the car
-performance.
-
-EXAMPLE
------------
-import dk
-cfg = dk.load_config(config_path='~/mycar/config.py')
-print(cfg.CAMERA_RESOLUTION)
-
-"""
-
-
-import os
-
-#PATHS
-CAR_PATH = PACKAGE_PATH = os.path.dirname(os.path.realpath(__file__))
-DATA_PATH = os.path.join(CAR_PATH, 'data')
-MODELS_PATH = os.path.join(CAR_PATH, 'models')
-
-#VEHICLE
-DRIVE_LOOP_HZ = 20      # the vehicle loop will pause if faster than this speed.
-MAX_LOOPS = None        # the vehicle loop can abort after this many iterations, when given a positive integer.
-
-#CAMERA
-CAMERA_TYPE = "PICAM"   # (PICAM|WEBCAM|CVCAM|CSIC|V4L|D435|MOCK|IMAGE_LIST)
-IMAGE_W = 160  # for a CSIC camera this must be 224
-IMAGE_H = 120  # for a CSIC camera this must be 224
-IMAGE_DEPTH = 3         # default RGB=3, make 1 for mono
-CAMERA_FRAMERATE = DRIVE_LOOP_HZ
-CAMERA_VFLIP = False
-CAMERA_HFLIP = False
-# For CSIC camera - If the camera is mounted in a rotated position, changing the below parameter will correct the output frame orientation
-CSIC_CAM_GSTREAMER_FLIP_PARM = 0 # (0 => none , 4 => Flip horizontally, 6 => Flip vertically)
-
-# For IMAGE_LIST camera
-# PATH_MASK = "~/mycar/data/tub_1_20-03-12/*.jpg"
-
-#9865, over rides only if needed, ie. TX2..
-PCA9685_I2C_ADDR = 0x40     #I2C address, use i2cdetect to validate this number
-PCA9685_I2C_BUSNUM = None   #None will auto detect, which is fine on the pi. But other platforms should specify the bus num.
-
-#SSD1306_128_32
-USE_SSD1306_128_32 = False    # Enable the SSD_1306 OLED Display
-SSD1306_128_32_I2C_ROTATION = 0 # 0 = text is right-side up, 1 = rotated 90 degrees clockwise, 2 = 180 degrees (flipped), 3 = 270 degrees
-
-#DRIVETRAIN
-#These options specify which chasis and motor setup you are using. Most are using I2C_SERVO.
-#DC_STEER_THROTTLE uses HBridge pwm to control one steering dc motor, and one drive wheel motor
-#DC_TWO_WHEEL uses HBridge pwm to control two drive motors, one on the left, and one on the right.
-#SERVO_HBRIDGE_PWM use ServoBlaster to output pwm control from the PiZero directly to control steering, and HBridge for a drive motor.
-#PIGPIO_PWM uses Raspberrys internal PWM
-DRIVE_TRAIN_TYPE = "I2C_SERVO" # I2C_SERVO|DC_STEER_THROTTLE|DC_TWO_WHEEL|DC_TWO_WHEEL_L298N|SERVO_HBRIDGE_PWM|PIGPIO_PWM|MM1|MOCK
-
-#STEERING
-STEERING_CHANNEL = 1            #channel on the 9685 pwm board 0-15
-STEERING_LEFT_PWM = 460         #pwm value for full left steering
-STEERING_RIGHT_PWM = 290        #pwm value for full right steering
-
-#STEERING FOR PIGPIO_PWM OUTPUT
-STEERING_PWM_PIN = 13           #Pin numbering according to Broadcom numbers
-STEERING_PWM_FREQ = 50          #Frequency for PWM
-STEERING_PWM_INVERTED = False   #If PWM needs to be inverted
-
-#THROTTLE
-THROTTLE_CHANNEL = 0            #channel on the 9685 pwm board 0-15
-THROTTLE_FORWARD_PWM = 500      #pwm value for max forward throttle
-THROTTLE_STOPPED_PWM = 370      #pwm value for no movement
-THROTTLE_REVERSE_PWM = 220      #pwm value for max reverse throttle
-
-#THROTTLE FOR PIGPIO_PWM OUTPUT
-THROTTLE_PWM_PIN = 18           #Pin numbering according to Broadcom numbers
-THROTTLE_PWM_FREQ = 50          #Frequency for PWM
-THROTTLE_PWM_INVERTED = False   #If PWM needs to be inverted
-
-#DC_STEER_THROTTLE with one motor as steering, one as drive
-#these GPIO pinouts are only used for the DRIVE_TRAIN_TYPE=DC_STEER_THROTTLE
-HBRIDGE_PIN_LEFT = 18
-HBRIDGE_PIN_RIGHT = 16
-HBRIDGE_PIN_FWD = 15
-HBRIDGE_PIN_BWD = 13
-
-#DC_TWO_WHEEL - with two wheels as drive, left and right.
-#these GPIO pinouts are only used for the DRIVE_TRAIN_TYPE=DC_TWO_WHEEL
-HBRIDGE_PIN_LEFT_FWD = 18
-HBRIDGE_PIN_LEFT_BWD = 16
-HBRIDGE_PIN_RIGHT_FWD = 15
-HBRIDGE_PIN_RIGHT_BWD = 13
-
-
-#ODOMETRY
-HAVE_ODOM = False                   # Do you have an odometer/encoder 
-ENCODER_TYPE = 'GPIO'            # What kind of encoder? GPIO|Arduino|Astar 
-MM_PER_TICK = 12.7625               # How much travel with a single tick, in mm. Roll you car a meter and divide total ticks measured by 1,000
-ODOM_PIN = 13                        # if using GPIO, which GPIO board mode pin to use as input
-ODOM_DEBUG = False                  # Write out values on vel and distance as it runs
-
-# #LIDAR
-USE_LIDAR = False
-LIDAR_TYPE = 'RP' #(RP|YD)
-LIDAR_LOWER_LIMIT = 90 # angles that will be recorded. Use this to block out obstructed areas on your car, or looking backwards. Note that for the RP A1M8 Lidar, "0" is in the direction of the motor
-LIDAR_UPPER_LIMIT = 270
-
-#DC_TWO_WHEEL_L298N - with two wheels as drive, left and right.
-#these GPIO pinouts are only used for the DRIVE_TRAIN_TYPE=DC_TWO_WHEEL_L298N
-HBRIDGE_L298N_PIN_LEFT_FWD = 16
-HBRIDGE_L298N_PIN_LEFT_BWD = 18
-HBRIDGE_L298N_PIN_LEFT_EN = 22
-
-HBRIDGE_L298N_PIN_RIGHT_FWD = 15
-HBRIDGE_L298N_PIN_RIGHT_BWD = 13
-HBRIDGE_L298N_PIN_RIGHT_EN = 11
-
-#TRAINING
-# The default AI framework to use. Choose from (tensorflow|pytorch)
-DEFAULT_AI_FRAMEWORK = 'tensorflow'
-
-#The DEFAULT_MODEL_TYPE will choose which model will be created at training time. This chooses
-#between different neural network designs. You can override this setting by passing the command
-#line parameter --type to the python manage.py train and drive commands.
-# tensorflow models: (linear|categorical|tflite_linear|tensorrt_linear)
-# pytorch models: (resnet18)
-DEFAULT_MODEL_TYPE = 'linear'
-BATCH_SIZE = 128                #how many records to use when doing one pass of gradient decent. Use a smaller number if your gpu is running out of memory.
-TRAIN_TEST_SPLIT = 0.8          #what percent of records to use for training. the remaining used for validation.
-MAX_EPOCHS = 100                #how many times to visit all records of your data
-SHOW_PLOT = True                #would you like to see a pop up display of final loss?
-VERBOSE_TRAIN = True            #would you like to see a progress bar with text during training?
-USE_EARLY_STOP = True           #would you like to stop the training if we see it's not improving fit?
-EARLY_STOP_PATIENCE = 5         #how many epochs to wait before no improvement
-MIN_DELTA = .0005               #early stop will want this much loss change before calling it improved.
-PRINT_MODEL_SUMMARY = True      #print layers and weights to stdout
-OPTIMIZER = None                #adam, sgd, rmsprop, etc.. None accepts default
-LEARNING_RATE = 0.001           #only used when OPTIMIZER specified
-LEARNING_RATE_DECAY = 0.0       #only used when OPTIMIZER specified
-SEND_BEST_MODEL_TO_PI = False   #change to true to automatically send best model during training
-CACHE_IMAGES = True             #keep images in memory. will speed succesive epochs, but crater if not enough mem.
-
-PRUNE_CNN = False               #This will remove weights from your model. The primary goal is to increase performance.
-PRUNE_PERCENT_TARGET = 75       # The desired percentage of pruning.
-PRUNE_PERCENT_PER_ITERATION = 20 # Percenge of pruning that is perform per iteration.
-PRUNE_VAL_LOSS_DEGRADATION_LIMIT = 0.2 # The max amout of validation loss that is permitted during pruning.
-PRUNE_EVAL_PERCENT_OF_DATASET = .05  # percent of dataset used to perform evaluation of model.
-
-# Region of interest cropping
-# only supported in Categorical and Linear models.
-# If these crops values are too large, they will cause the stride values to become negative and the model with not be valid.
-ROI_CROP_TOP = 0                    #the number of rows of pixels to ignore on the top of the image
-ROI_CROP_BOTTOM = 0                 #the number of rows of pixels to ignore on the bottom of the image
-
-
-#Model transfer options
-#When copying weights during a model transfer operation, should we freeze a certain number of layers
-#to the incoming weights and not allow them to change during training?
-FREEZE_LAYERS = False               #default False will allow all layers to be modified by training
-NUM_LAST_LAYERS_TO_TRAIN = 7        #when freezing layers, how many layers from the last should be allowed to train?
-
-#WEB CONTROL
-WEB_CONTROL_PORT = int(os.getenv("WEB_CONTROL_PORT", 8887))  # which port to listen on when making a web controller
-WEB_INIT_MODE = "user"              # which control mode to start in. one of user|local_angle|local. Setting local will start in ai mode.
-
-#JOYSTICK
-USE_JOYSTICK_AS_DEFAULT = False      #when starting the manage.py, when True, will not require a --js option to use the joystick
-JOYSTICK_MAX_THROTTLE = 0.5         #this scalar is multiplied with the -1 to 1 throttle value to limit the maximum throttle. This can help if you drop the controller or just don't need the full speed available.
-JOYSTICK_STEERING_SCALE = 1.0       #some people want a steering that is less sensitve. This scalar is multiplied with the steering -1 to 1. It can be negative to reverse dir.
-AUTO_RECORD_ON_THROTTLE = True      #if true, we will record whenever throttle is not zero. if false, you must manually toggle recording with some other trigger. Usually circle button on joystick.
-CONTROLLER_TYPE = 'xbox'            #(ps3|ps4|xbox|pigpio_rc|nimbus|wiiu|F710|rc3|MM1|custom) custom will run the my_joystick.py controller written by the `donkey createjs` command
-USE_NETWORKED_JS = False            #should we listen for remote joystick control over the network?
-NETWORK_JS_SERVER_IP = None         #when listening for network joystick control, which ip is serving this information
-JOYSTICK_DEADZONE = 0.01            # when non zero, this is the smallest throttle before recording triggered.
-JOYSTICK_THROTTLE_DIR = -1.0         # use -1.0 to flip forward/backward, use 1.0 to use joystick's natural forward/backward
-USE_FPV = False                     # send camera data to FPV webserver
-JOYSTICK_DEVICE_FILE = "/dev/input/js0" # this is the unix file use to access the joystick.
-
-#For the categorical model, this limits the upper bound of the learned throttle
-#it's very IMPORTANT that this value is matched from the training PC config.py and the robot.py
-#and ideally wouldn't change once set.
-MODEL_CATEGORICAL_MAX_THROTTLE_RANGE = 0.5
-
-#RNN or 3D
-SEQUENCE_LENGTH = 3             #some models use a number of images over time. This controls how many.
-
-#IMU
-HAVE_IMU = False                #when true, this add a Mpu6050 part and records the data. Can be used with a
-IMU_SENSOR = 'mpu6050'          # (mpu6050|mpu9250)
-IMU_DLP_CONFIG = 0              # Digital Lowpass Filter setting (0:250Hz, 1:184Hz, 2:92Hz, 3:41Hz, 4:20Hz, 5:10Hz, 6:5Hz)
-
-#SOMBRERO
-HAVE_SOMBRERO = False           #set to true when using the sombrero hat from the Donkeycar store. This will enable pwm on the hat.
-
-#PIGPIO RC control
-STEERING_RC_GPIO = 26
-THROTTLE_RC_GPIO = 20
-DATA_WIPER_RC_GPIO = 19
-PIGPIO_STEERING_MID = 1500         # Adjust this value if your car cannot run in a straight line
-PIGPIO_MAX_FORWARD = 2000          # Max throttle to go fowrward. The bigger the faster
-PIGPIO_STOPPED_PWM = 1500
-PIGPIO_MAX_REVERSE = 1000          # Max throttle to go reverse. The smaller the faster
-PIGPIO_SHOW_STEERING_VALUE = False
-PIGPIO_INVERT = False
-PIGPIO_JITTER = 0.025   # threshold below which no signal is reported
-
-
-
-#ROBOHAT MM1
-MM1_STEERING_MID = 1500         # Adjust this value if your car cannot run in a straight line
-MM1_MAX_FORWARD = 2000          # Max throttle to go fowrward. The bigger the faster
-MM1_STOPPED_PWM = 1500
-MM1_MAX_REVERSE = 1000          # Max throttle to go reverse. The smaller the faster
-MM1_SHOW_STEERING_VALUE = False
-# Serial port 
-# -- Default Pi: '/dev/ttyS0'
-# -- Jetson Nano: '/dev/ttyTHS1'
-# -- Google coral: '/dev/ttymxc0'
-# -- Windows: 'COM3', Arduino: '/dev/ttyACM0'
-# -- MacOS/Linux:please use 'ls /dev/tty.*' to find the correct serial port for mm1 
-#  eg.'/dev/tty.usbmodemXXXXXX' and replace the port accordingly
-MM1_SERIAL_PORT = '/dev/ttyS0'  # Serial Port for reading and sending MM1 data.
-
-#LOGGING
-HAVE_CONSOLE_LOGGING = True
-LOGGING_LEVEL = 'INFO'          # (Python logging level) 'NOTSET' / 'DEBUG' / 'INFO' / 'WARNING' / 'ERROR' / 'FATAL' / 'CRITICAL'
-LOGGING_FORMAT = '%(message)s'  # (Python logging format - https://docs.python.org/3/library/logging.html#formatter-objects
-
-#TELEMETRY
-HAVE_MQTT_TELEMETRY = False
-TELEMETRY_DONKEY_NAME = 'my_robot1234'
-TELEMETRY_MQTT_TOPIC_TEMPLATE = 'donkey/%s/telemetry'
-TELEMETRY_MQTT_JSON_ENABLE = False
-TELEMETRY_MQTT_BROKER_HOST = 'broker.hivemq.com'
-TELEMETRY_MQTT_BROKER_PORT = 1883
-TELEMETRY_PUBLISH_PERIOD = 1
-TELEMETRY_LOGGING_ENABLE = True
-TELEMETRY_LOGGING_LEVEL = 'INFO' # (Python logging level) 'NOTSET' / 'DEBUG' / 'INFO' / 'WARNING' / 'ERROR' / 'FATAL' / 'CRITICAL'
-TELEMETRY_LOGGING_FORMAT = '%(message)s'  # (Python logging format - https://docs.python.org/3/library/logging.html#formatter-objects
-TELEMETRY_DEFAULT_INPUTS = 'pilot/angle,pilot/throttle,recording'
-TELEMETRY_DEFAULT_TYPES = 'float,float'
-
-# PERF MONITOR
-HAVE_PERFMON = False
-
-#RECORD OPTIONS
-RECORD_DURING_AI = False        #normally we do not record during ai mode. Set this to true to get image and steering records for your Ai. Be careful not to use them to train.
-AUTO_CREATE_NEW_TUB = False     #create a new tub (tub_YY_MM_DD) directory when recording or append records to data directory directly
-
-#LED
-HAVE_RGB_LED = False            #do you have an RGB LED like https://www.amazon.com/dp/B07BNRZWNF
-LED_INVERT = False              #COMMON ANODE? Some RGB LED use common anode. like https://www.amazon.com/Xia-Fly-Tri-Color-Emitting-Diffused/dp/B07MYJQP8B
-
-#LED board pin number for pwm outputs
-#These are physical pinouts. See: https://www.raspberrypi-spy.co.uk/2012/06/simple-guide-to-the-rpi-gpio-header-and-pins/
-LED_PIN_R = 12
-LED_PIN_G = 10
-LED_PIN_B = 16
-
-#LED status color, 0-100
-LED_R = 0
-LED_G = 0
-LED_B = 1
-
-#LED Color for record count indicator
-REC_COUNT_ALERT = 1000          #how many records before blinking alert
-REC_COUNT_ALERT_CYC = 15        #how many cycles of 1/20 of a second to blink per REC_COUNT_ALERT records
-REC_COUNT_ALERT_BLINK_RATE = 0.4 #how fast to blink the led in seconds on/off
-
-#first number is record count, second tuple is color ( r, g, b) (0-100)
-#when record count exceeds that number, the color will be used
-RECORD_ALERT_COLOR_ARR = [ (0, (1, 1, 1)),
-            (3000, (5, 5, 5)),
-            (5000, (5, 2, 0)),
-            (10000, (0, 5, 0)),
-            (15000, (0, 5, 5)),
-            (20000, (0, 0, 5)), ]
-
-
-#LED status color, 0-100, for model reloaded alert
-MODEL_RELOADED_LED_R = 100
-MODEL_RELOADED_LED_G = 0
-MODEL_RELOADED_LED_B = 0
-
-
-#BEHAVIORS
-#When training the Behavioral Neural Network model, make a list of the behaviors,
-#Set the TRAIN_BEHAVIORS = True, and use the BEHAVIOR_LED_COLORS to give each behavior a color
-TRAIN_BEHAVIORS = False
-BEHAVIOR_LIST = ['Left_Lane', "Right_Lane"]
-BEHAVIOR_LED_COLORS =[ (0, 10, 0), (10, 0, 0) ] #RGB tuples 0-100 per chanel
-
-#Localizer
-#The localizer is a neural network that can learn to predict its location on the track.
-#This is an experimental feature that needs more developement. But it can currently be used
-#to predict the segement of the course, where the course is divided into NUM_LOCATIONS segments.
-TRAIN_LOCALIZER = False
-NUM_LOCATIONS = 10
-BUTTON_PRESS_NEW_TUB = False #when enabled, makes it easier to divide our data into one tub per track length if we make a new tub on each X button press.
-
-#DonkeyGym
-#Only on Ubuntu linux, you can use the simulator as a virtual donkey and
-#issue the same python manage.py drive command as usual, but have them control a virtual car.
-#This enables that, and sets the path to the simualator and the environment.
-#You will want to download the simulator binary from: https://github.com/tawnkramer/donkey_gym/releases/download/v18.9/DonkeySimLinux.zip
-#then extract that and modify DONKEY_SIM_PATH.
-DONKEY_GYM = False
-DONKEY_SIM_PATH = "path to sim" #"/home/tkramer/projects/sdsandbox/sdsim/build/DonkeySimLinux/donkey_sim.x86_64" when racing on virtual-race-league use "remote", or user "remote" when you want to start the sim manually first.
-DONKEY_GYM_ENV_NAME = "donkey-generated-track-v0" # ("donkey-generated-track-v0"|"donkey-generated-roads-v0"|"donkey-warehouse-v0"|"donkey-avc-sparkfun-v0")
-GYM_CONF = { "body_style" : "donkey", "body_rgb" : (128, 128, 128), "car_name" : "car", "font_size" : 100} # body style(donkey|bare|car01) body rgb 0-255
-GYM_CONF["racer_name"] = "Your Name"
-GYM_CONF["country"] = "Place"
-GYM_CONF["bio"] = "I race robots."
-
-SIM_HOST = "127.0.0.1"              # when racing on virtual-race-league use host "trainmydonkey.com"
-SIM_ARTIFICIAL_LATENCY = 0          # this is the millisecond latency in controls. Can use useful in emulating the delay when useing a remote server. values of 100 to 400 probably reasonable.
-
-# Save info from Simulator (pln)
-SIM_RECORD_LOCATION = False
-SIM_RECORD_GYROACCEL= False
-SIM_RECORD_VELOCITY = False
-SIM_RECORD_LIDAR = False
-
-#publish camera over network
-#This is used to create a tcp service to publish the camera feed
-PUB_CAMERA_IMAGES = False
-
-#When racing, to give the ai a boost, configure these values.
-AI_LAUNCH_DURATION = 0.0            # the ai will output throttle for this many seconds
-AI_LAUNCH_THROTTLE = 0.0            # the ai will output this throttle value
-AI_LAUNCH_ENABLE_BUTTON = 'R2'      # this keypress will enable this boost. It must be enabled before each use to prevent accidental trigger.
-AI_LAUNCH_KEEP_ENABLED = False      # when False ( default) you will need to hit the AI_LAUNCH_ENABLE_BUTTON for each use. This is safest. When this True, is active on each trip into "local" ai mode.
-
-#Scale the output of the throttle of the ai pilot for all model types.
-AI_THROTTLE_MULT = 1.0              # this multiplier will scale every throttle value for all output from NN models
-
-#Path following
-PATH_FILENAME = "donkey_path.pkl"   # the path will be saved to this filename
-PATH_SCALE = 5.0                    # the path display will be scaled by this factor in the web page
-PATH_OFFSET = (0, 0)                # 255, 255 is the center of the map. This offset controls where the origin is displayed.
-PATH_MIN_DIST = 0.3                 # after travelling this distance (m), save a path point
-PID_P = -10.0                       # proportional mult for PID path follower
-PID_I = 0.000                       # integral mult for PID path follower
-PID_D = -0.2                        # differential mult for PID path follower
-PID_THROTTLE = 0.2                  # constant throttle value during path following
-SAVE_PATH_BTN = "cross"             # joystick button to save path
-RESET_ORIGIN_BTN = "triangle"       # joystick button to press to move car back to origin
-
-# Intel Realsense D435 and D435i depth sensing camera
-REALSENSE_D435_RGB = True       # True to capture RGB image
-REALSENSE_D435_DEPTH = True     # True to capture depth as image array
-REALSENSE_D435_IMU = False      # True to capture IMU data (D435i only)
-REALSENSE_D435_ID = None        # serial number of camera or None if you only have one camera (it will autodetect)
-
-# Stop Sign Detector
-STOP_SIGN_DETECTOR = False
-STOP_SIGN_MIN_SCORE = 0.2
-STOP_SIGN_SHOW_BOUNDING_BOX = True
->>>>>>> d1efa9f3
+STOP_SIGN_SHOW_BOUNDING_BOX = True