--- conflicted
+++ resolved
@@ -48,11 +48,7 @@
 #DC_STEER_THROTTLE uses HBridge pwm to control one steering dc motor, and one drive wheel motor
 #DC_TWO_WHEEL uses HBridge pwm to control two drive motors, one on the left, and one on the right.
 #SERVO_HBRIDGE_PWM use ServoBlaster to output pwm control from the PiZero directly to control steering, and HBridge for a drive motor.
-<<<<<<< HEAD
-DRIVE_TRAIN_TYPE = "SERVO_ESC" # SERVO_ESC|DC_STEER_THROTTLE|DC_TWO_WHEEL|SERVO_HBRIDGE_PWM|MM1
-=======
-DRIVE_TRAIN_TYPE = "SERVO_ESC" # SERVO_ESC|DC_STEER_THROTTLE|DC_TWO_WHEEL|SERVO_HBRIDGE_PWM|MOCK
->>>>>>> 6a4d675e
+DRIVE_TRAIN_TYPE = "SERVO_ESC" # SERVO_ESC|DC_STEER_THROTTLE|DC_TWO_WHEEL|SERVO_HBRIDGE_PWM|MM1|MOCK
 
 #STEERING
 STEERING_CHANNEL = 1            #channel on the 9685 pwm board 0-15
