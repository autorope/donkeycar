<<<<<<< HEAD
#!/usr/bin/env python3
"""
Scripts to drive a donkey 2 car and train a model for it. 

Usage:
    car.py (drive) [--model=<model>]
    car.py (train) (--tub=<tub>) (--model=<model>)
    car.py (calibrate) 
"""


import os
from docopt import docopt
import donkeycar as dk 

CAR_PATH = PACKAGE_PATH = os.path.dirname(os.path.realpath(__file__))
DATA_PATH = os.path.join(CAR_PATH, 'data')
MODELS_PATH = os.path.join(CAR_PATH, 'models')


def drive(model_path=None):
    #Initialized car
    V = dk.vehicle.Vehicle()
    cam = dk.parts.PiCamera()
    V.add(cam, outputs=['cam/image_array'], threaded=True)
    
    ctr = dk.parts.LocalWebController()
    V.add(ctr, 
          inputs=['cam/image_array'],
          outputs=['user/angle', 'user/throttle', 'user/mode', 'recording'],
          threaded=True)
    
    #See if we should even run the pilot module. 
    #This is only needed because the part run_contion only accepts boolean
    def pilot_condition(mode):
        if mode == 'user':
            return False
        else:
            return True
        
    pilot_condition_part = dk.parts.Lambda(pilot_condition)
    V.add(pilot_condition_part, inputs=['user/mode'], outputs=['run_pilot'])
    
    #Run the pilot if the mode is not user.
    kl = dk.parts.KerasCategorical()
    if model_path:
        kl.load(model_path)
    
    V.add(kl, inputs=['cam/image_array'], 
          outputs=['pilot/angle', 'pilot/throttle'],
          run_condition='run_pilot')
    
    
    #Choose what inputs should change the car.
    def drive_mode(mode, 
                   user_angle, user_throttle,
                   pilot_angle, pilot_throttle):
        if mode == 'user':
            return user_angle, user_throttle
        
        elif mode == 'local_angle':
            return pilot_angle, user_throttle
        
        else: 
            return pilot_angle, pilot_throttle
        
    drive_mode_part = dk.parts.Lambda(drive_mode)
    V.add(drive_mode_part, 
          inputs=['user/mode', 'user/angle', 'user/throttle',
                  'pilot/angle', 'pilot/throttle'], 
          outputs=['angle', 'throttle'])
    
    
    steering_controller = dk.parts.PCA9685(1)
    steering = dk.parts.PWMSteering(controller=steering_controller,
                                    left_pulse=460, right_pulse=260)
    
    throttle_controller = dk.parts.PCA9685(0)
    throttle = dk.parts.PWMThrottle(controller=throttle_controller,
                                    max_pulse=500, zero_pulse=370, min_pulse=220)
    
    V.add(steering, inputs=['angle'])
    V.add(throttle, inputs=['throttle'])
    
    #add tub to save data
    inputs=['cam/image_array',
            'user/angle', 'user/throttle', 
            'pilot/angle', 'pilot/throttle', 
            'user/mode']
    types=['image_array',
           'float', 'float',  
           'float', 'float', 
           'str']
    
    th = dk.parts.TubHandler(path=DATA_PATH)
    tub = th.new_tub_writer(inputs=inputs, types=types)
    V.add(tub, inputs=inputs, run_condition='recording')
    
    #run the vehicle for 20 seconds
    V.start(rate_hz=20, max_loop_count=100000)
    
    print("You can now go to <your pi ip address>:8887 to drive your car.")



def train(tub_name, model_name):
    
    kl = dk.parts.KerasCategorical()
    
    tub_path = os.path.join(DATA_PATH, tub_name)
    tub = dk.parts.Tub(tub_path)
    
    X_keys = ['cam/image_array']
    y_keys = ['user/angle', 'user/throttle']
    
    def rt(record):
        record['user/angle'] = dk.utils.linear_bin(record['user/angle'])
        return record
    
    train_gen, val_gen = tub.train_val_gen(X_keys, y_keys, 
                                           record_transform=rt, batch_size=128)
    
    model_path = os.path.join(MODELS_PATH, model_name)
    kl.train(train_gen, None, saved_model_path=model_path)




def calibrate():
    channel = int(input('Enter the channel your actuator uses (0-15).'))
    c = dk.parts.PCA9685(channel)
    
    for i in range(10):
        pmw = int(input('Enter a PWM setting to test(100-600)'))
        c.run(pmw)


if __name__ == '__main__':
    args = docopt(__doc__)

    if args['drive']:
        drive(model_path = args['--model'])
    elif args['calibrate']:
        calibrate()
    elif args['train']:
        tub = args['--tub']
        model = args['--model']
        train(tub, model)




=======
#!/usr/bin/env python3
"""
Scripts to drive a donkey 2 car and train a model for it. 

Usage:
    car.py (drive) [--model=<model>]
    car.py (train) (--tub=<tub>) (--model=<model>)
    car.py (calibrate) 
"""


import os
from docopt import docopt
import donkeycar as dk 

CAR_PATH = PACKAGE_PATH = os.path.dirname(os.path.realpath(__file__))
DATA_PATH = os.path.join(CAR_PATH, 'data')
MODELS_PATH = os.path.join(CAR_PATH, 'models')


def drive(model_path=None):
    #Initialized car
    V = dk.vehicle.Vehicle()
    cam = dk.parts.PiCamera()
    V.add(cam, outputs=['cam/image_array'], threaded=True)
    
    ctr = dk.parts.LocalWebController()
    V.add(ctr, 
          inputs=['cam/image_array'],
          outputs=['user/angle', 'user/throttle', 'user/mode', 'recording'],
          threaded=True)
    
    #See if we should even run the pilot module. 
    #This is only needed because the part run_contion only accepts boolean
    def pilot_condition(mode):
        if mode == 'user':
            return False
        else:
            return True
        
    pilot_condition_part = dk.parts.Lambda(pilot_condition)
    V.add(pilot_condition_part, inputs=['user/mode'], outputs=['run_pilot'])
    
    #Run the pilot if the mode is not user.
    kl = dk.parts.KerasCategorical()
    if model_path:
        kl.load(model_path)
    
    V.add(kl, inputs=['cam/image_array'], 
          outputs=['pilot/angle', 'pilot/throttle'],
          run_condition='run_pilot')
    
    
    #Choose what inputs should change the car.
    def drive_mode(mode, 
                   user_angle, user_throttle,
                   pilot_angle, pilot_throttle):
        if mode == 'user': 
            return user_angle, user_throttle
        
        elif mode == 'local_angle':
            return pilot_angle, user_throttle
        
        else: 
            return pilot_angle, pilot_throttle
        
    drive_mode_part = dk.parts.Lambda(drive_mode)
    V.add(drive_mode_part, 
          inputs=['user/mode', 'user/angle', 'user/throttle',
                  'pilot/angle', 'pilot/throttle'], 
          outputs=['angle', 'throttle'])
    
    
    steering_controller = dk.parts.PCA9685(1)
    steering = dk.parts.PWMSteering(controller=steering_controller,
                                    left_pulse=460, right_pulse=260)
    
    throttle_controller = dk.parts.PCA9685(0)
    throttle = dk.parts.PWMThrottle(controller=throttle_controller,
                                    max_pulse=500, zero_pulse=370, min_pulse=220)
    
    V.add(steering, inputs=['angle'])
    V.add(throttle, inputs=['throttle'])
    
    #add tub to save data
    inputs=['cam/image_array',
            'user/angle', 'user/throttle', 
            'pilot/angle', 'pilot/throttle', 
            'user/mode']
    types=['image_array',
           'float', 'float',  
           'float', 'float', 
           'str']
    
    th = dk.parts.TubHandler(path=DATA_PATH)
    tub = th.new_tub_writer(inputs=inputs, types=types)
    V.add(tub, inputs=inputs, run_condition='recording')
    
    #run the vehicle for 20 seconds
    V.start(rate_hz=20, max_loop_count=100000)
    
    print("You can now go to <your pi ip address>:8887 to drive your car.")



def train(tub_name, model_name):
    
    kl = dk.parts.KerasCategorical()
    
    tub_path = os.path.join(DATA_PATH, tub_name)
    tub = dk.parts.Tub(tub_path)
    
    X_keys = ['cam/image_array']
    y_keys = ['user/angle', 'user/throttle']
    
    def rt(record):
        record['user/angle'] = dk.utils.linear_bin(record['user/angle'])
        return record
    
    train_gen, val_gen = tub.train_val_gen(X_keys, y_keys, 
                                           record_transform=rt, batch_size=128)
    
    model_path = os.path.join(MODELS_PATH, model_name)
    kl.train(train_gen, val_gen, saved_model_path=model_path)




def calibrate():
    channel = int(input('Enter the channel your actuator uses (0-15).'))
    c = dk.parts.PCA9685(channel)
    
    for i in range(10):
        pmw = int(input('Enter a PWM setting to test(100-600)'))
        c.run(pmw)


if __name__ == '__main__':
    args = docopt(__doc__)

    if args['drive']:
        drive(model_path = args['--model'])
    elif args['calibrate']:
        calibrate()
    elif args['train']:
        tub = args['--tub']
        model = args['--model']
        train(tub, model)



>>>>>>> 62a13858
<|MERGE_RESOLUTION|>--- conflicted
+++ resolved
@@ -1,157 +1,3 @@
-<<<<<<< HEAD
-#!/usr/bin/env python3
-"""
-Scripts to drive a donkey 2 car and train a model for it. 
-
-Usage:
-    car.py (drive) [--model=<model>]
-    car.py (train) (--tub=<tub>) (--model=<model>)
-    car.py (calibrate) 
-"""
-
-
-import os
-from docopt import docopt
-import donkeycar as dk 
-
-CAR_PATH = PACKAGE_PATH = os.path.dirname(os.path.realpath(__file__))
-DATA_PATH = os.path.join(CAR_PATH, 'data')
-MODELS_PATH = os.path.join(CAR_PATH, 'models')
-
-
-def drive(model_path=None):
-    #Initialized car
-    V = dk.vehicle.Vehicle()
-    cam = dk.parts.PiCamera()
-    V.add(cam, outputs=['cam/image_array'], threaded=True)
-    
-    ctr = dk.parts.LocalWebController()
-    V.add(ctr, 
-          inputs=['cam/image_array'],
-          outputs=['user/angle', 'user/throttle', 'user/mode', 'recording'],
-          threaded=True)
-    
-    #See if we should even run the pilot module. 
-    #This is only needed because the part run_contion only accepts boolean
-    def pilot_condition(mode):
-        if mode == 'user':
-            return False
-        else:
-            return True
-        
-    pilot_condition_part = dk.parts.Lambda(pilot_condition)
-    V.add(pilot_condition_part, inputs=['user/mode'], outputs=['run_pilot'])
-    
-    #Run the pilot if the mode is not user.
-    kl = dk.parts.KerasCategorical()
-    if model_path:
-        kl.load(model_path)
-    
-    V.add(kl, inputs=['cam/image_array'], 
-          outputs=['pilot/angle', 'pilot/throttle'],
-          run_condition='run_pilot')
-    
-    
-    #Choose what inputs should change the car.
-    def drive_mode(mode, 
-                   user_angle, user_throttle,
-                   pilot_angle, pilot_throttle):
-        if mode == 'user':
-            return user_angle, user_throttle
-        
-        elif mode == 'local_angle':
-            return pilot_angle, user_throttle
-        
-        else: 
-            return pilot_angle, pilot_throttle
-        
-    drive_mode_part = dk.parts.Lambda(drive_mode)
-    V.add(drive_mode_part, 
-          inputs=['user/mode', 'user/angle', 'user/throttle',
-                  'pilot/angle', 'pilot/throttle'], 
-          outputs=['angle', 'throttle'])
-    
-    
-    steering_controller = dk.parts.PCA9685(1)
-    steering = dk.parts.PWMSteering(controller=steering_controller,
-                                    left_pulse=460, right_pulse=260)
-    
-    throttle_controller = dk.parts.PCA9685(0)
-    throttle = dk.parts.PWMThrottle(controller=throttle_controller,
-                                    max_pulse=500, zero_pulse=370, min_pulse=220)
-    
-    V.add(steering, inputs=['angle'])
-    V.add(throttle, inputs=['throttle'])
-    
-    #add tub to save data
-    inputs=['cam/image_array',
-            'user/angle', 'user/throttle', 
-            'pilot/angle', 'pilot/throttle', 
-            'user/mode']
-    types=['image_array',
-           'float', 'float',  
-           'float', 'float', 
-           'str']
-    
-    th = dk.parts.TubHandler(path=DATA_PATH)
-    tub = th.new_tub_writer(inputs=inputs, types=types)
-    V.add(tub, inputs=inputs, run_condition='recording')
-    
-    #run the vehicle for 20 seconds
-    V.start(rate_hz=20, max_loop_count=100000)
-    
-    print("You can now go to <your pi ip address>:8887 to drive your car.")
-
-
-
-def train(tub_name, model_name):
-    
-    kl = dk.parts.KerasCategorical()
-    
-    tub_path = os.path.join(DATA_PATH, tub_name)
-    tub = dk.parts.Tub(tub_path)
-    
-    X_keys = ['cam/image_array']
-    y_keys = ['user/angle', 'user/throttle']
-    
-    def rt(record):
-        record['user/angle'] = dk.utils.linear_bin(record['user/angle'])
-        return record
-    
-    train_gen, val_gen = tub.train_val_gen(X_keys, y_keys, 
-                                           record_transform=rt, batch_size=128)
-    
-    model_path = os.path.join(MODELS_PATH, model_name)
-    kl.train(train_gen, None, saved_model_path=model_path)
-
-
-
-
-def calibrate():
-    channel = int(input('Enter the channel your actuator uses (0-15).'))
-    c = dk.parts.PCA9685(channel)
-    
-    for i in range(10):
-        pmw = int(input('Enter a PWM setting to test(100-600)'))
-        c.run(pmw)
-
-
-if __name__ == '__main__':
-    args = docopt(__doc__)
-
-    if args['drive']:
-        drive(model_path = args['--model'])
-    elif args['calibrate']:
-        calibrate()
-    elif args['train']:
-        tub = args['--tub']
-        model = args['--model']
-        train(tub, model)
-
-
-
-
-=======
 #!/usr/bin/env python3
 """
 Scripts to drive a donkey 2 car and train a model for it. 
@@ -303,4 +149,3 @@
 
 
 
->>>>>>> 62a13858
