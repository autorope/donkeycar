--- conflicted
+++ resolved
@@ -8,10 +8,9 @@
 # The update operation will not touch this file.
 # """
 
-# import os
+import os
 # 
 # #PATHS
-<<<<<<< HEAD
 CAR_PATH = PACKAGE_PATH = os.path.dirname(os.path.realpath(__file__))
 DATA_PATH = os.path.join(CAR_PATH, 'data')
 MODELS_PATH = os.path.join(CAR_PATH, 'models')
@@ -24,42 +23,20 @@
 # #9865, over rides only if needed, ie. TX2..
 PCA9685_I2C_ADDR = 0x40     #I2C address, use i2cdetect to validate this number
 PCA9685_I2C_BUSNUM = None   #None will auto detect, which is fine on the pi. But other platforms should specify the bus num.
-=======
-# CAR_PATH = PACKAGE_PATH = os.path.dirname(os.path.realpath(__file__))
-# DATA_PATH = os.path.join(CAR_PATH, 'data')
-# MODELS_PATH = os.path.join(CAR_PATH, 'models')
-# 
-# #VEHICLE
-# DRIVE_LOOP_HZ = 20      # the vehicle loop will pause if faster than this speed.
-# MAX_LOOPS = None        # the vehicle loop can abort after this many iterations, when given a positive integer.
-# 
-# 
-# #9865, over rides only if needed, ie. TX2..
-# PCA9685_I2C_ADDR = 0x40     #I2C address, use i2cdetect to validate this number
-# PCA9685_I2C_BUSNUM = None   #None will auto detect, which is fine on the pi. But other platforms should specify the bus num.
->>>>>>> 8491cf4f
 # 
 # #DRIVETRAIN
 # #These options specify which chasis and motor setup you are using. Most are using SERVO_ESC.
 # #DC_STEER_THROTTLE uses HBridge pwm to control one steering dc motor, and one drive wheel motor
 # #DC_TWO_WHEEL uses HBridge pwm to control two drive motors, one on the left, and one on the right.
 # #SERVO_HBRIDGE_PWM use ServoBlaster to output pwm control from the PiZero directly to control steering, and HBridge for a drive motor.
-<<<<<<< HEAD
 DRIVE_TRAIN_TYPE = "SERVO_ESC" # SERVO_ESC|DC_STEER_THROTTLE|DC_TWO_WHEEL|SERVO_HBRIDGE_PWM
 # 
 # #STEERING
 STEERING_CHANNEL = 1            #channel on the 9685 pwm board 0-15
-=======
-# DRIVE_TRAIN_TYPE = "SERVO_ESC" # SERVO_ESC|DC_STEER_THROTTLE|DC_TWO_WHEEL|SERVO_HBRIDGE_PWM
-# 
-# #STEERING
-# STEERING_CHANNEL = 1            #channel on the 9685 pwm board 0-15
->>>>>>> 8491cf4f
 STEERING_LEFT_PWM = 460         #pwm value for full left steering
 STEERING_RIGHT_PWM = 340        #pwm value for full right steering
 # 
 # #THROTTLE
-<<<<<<< HEAD
 THROTTLE_CHANNEL = 0            #channel on the 9685 pwm board 0-15
 THROTTLE_FORWARD_PWM = 400       #pwm value for auto mode throttle
 THROTTLE_STOPPED_PWM = 370      #pwm value for no movement
@@ -78,31 +55,10 @@
 HBRIDGE_PIN_LEFT_BWD = 16
 HBRIDGE_PIN_RIGHT_FWD = 15
 HBRIDGE_PIN_RIGHT_BWD = 13
-=======
-# THROTTLE_CHANNEL = 0            #channel on the 9685 pwm board 0-15
-# THROTTLE_FORWARD_PWM = 400       #pwm value for auto mode throttle
-# THROTTLE_STOPPED_PWM = 370      #pwm value for no movement
-# THROTTLE_REVERSE_PWM = 220      #pwm value for max reverse throttle
-# 
-# #DC_STEER_THROTTLE with one motor as steering, one as drive
-# #these GPIO pinouts are only used for the DRIVE_TRAIN_TYPE=DC_STEER_THROTTLE
-# HBRIDGE_PIN_LEFT = 18
-# HBRIDGE_PIN_RIGHT = 16
-# HBRIDGE_PIN_FWD = 15
-# HBRIDGE_PIN_BWD = 13
-# 
-# #DC_TWO_WHEEL - with two wheels as drive, left and right.
-# #these GPIO pinouts are only used for the DRIVE_TRAIN_TYPE=DC_TWO_WHEEL
-# HBRIDGE_PIN_LEFT_FWD = 18
-# HBRIDGE_PIN_LEFT_BWD = 16
-# HBRIDGE_PIN_RIGHT_FWD = 15
-# HBRIDGE_PIN_RIGHT_BWD = 13
->>>>>>> 8491cf4f
 # 
 # 
 # 
 # #JOYSTICK
-<<<<<<< HEAD
 JOYSTICK_MAX_THROTTLE = 0.5         #this scalar is multiplied with the -1 to 1 throttle value to limit the maximum throttle. This can help if you drop the controller or just don't need the full speed available.
 JOYSTICK_STEERING_SCALE = 1.0       #some people want a steering that is less sensitve. This scalar is multiplied with the steering -1 to 1. It can be negative to reverse dir.
 AUTO_RECORD_ON_THROTTLE = True      #if true, we will record whenever throttle is not zero. if false, you must manually toggle recording with some other trigger. Usually circle button on joystick.
@@ -112,23 +68,11 @@
 JOYSTICK_DEADZONE = 0.0             # when non zero, this is the smallest throttle before recording triggered.
 JOYSTICK_THROTTLE_DIR = -1.0        # use -1.0 to flip forward/backward, use 1.0 to use joystick's natural forward/backward
 JOYSTICK_DEVICE_FILE = "/dev/input/js0" # this is the unix file use to access the joystick.
-=======
-# JOYSTICK_MAX_THROTTLE = 0.5         #this scalar is multiplied with the -1 to 1 throttle value to limit the maximum throttle. This can help if you drop the controller or just don't need the full speed available.
-# JOYSTICK_STEERING_SCALE = 1.0       #some people want a steering that is less sensitve. This scalar is multiplied with the steering -1 to 1. It can be negative to reverse dir.
-# AUTO_RECORD_ON_THROTTLE = True      #if true, we will record whenever throttle is not zero. if false, you must manually toggle recording with some other trigger. Usually circle button on joystick.
-CONTROLLER_TYPE='ps4'               #(ps3|ps4|xbox|nimbus|wiiu|F710|rc3)
-# USE_NETWORKED_JS = False            #should we listen for remote joystick control over the network?
-# NETWORK_JS_SERVER_IP = "192.168.0.1"#when listening for network joystick control, which ip is serving this information
-# JOYSTICK_DEADZONE = 0.0             # when non zero, this is the smallest throttle before recording triggered.
-# JOYSTICK_THROTTLE_DIR = -1.0        # use -1.0 to flip forward/backward, use 1.0 to use joystick's natural forward/backward
-# JOYSTICK_DEVICE_FILE = "/dev/input/js0" # this is the unix file use to access the joystick.
->>>>>>> 8491cf4f
 USE_FPV = False                     # send camera data to FPV webserver
 
 # 
 # 
 # #SOMBRERO
-<<<<<<< HEAD
 HAVE_SOMBRERO = False               #set to true when using the sombrero hat from the Donkeycar store. This will enable pwm on the hat.
 # 
 # 
@@ -139,18 +83,6 @@
 PATH_MIN_DIST = 0.2                 # after travelling this distance (m), save a path point
 PID_P = -0.5                        # proportional mult for PID path follower
 PID_I = 0.000                       # integral mult for PID path follower
-=======
-# HAVE_SOMBRERO = False               #set to true when using the sombrero hat from the Donkeycar store. This will enable pwm on the hat.
-# 
-# 
-# #Path following
-# PATH_FILENAME = "donkey_path.pkl"   # the path will be saved to this filename
-# PATH_SCALE = 10.0                   # the path display will be scaled by this factor in the web page
-# PATH_OFFSET = (255, 255)            # 255, 255 is the center of the map. This offset controls where the origin is displayed.
-PATH_MIN_DIST = 0.2                 # after travelling this distance (m), save a path point
-PID_P = -0.5                        # proportional mult for PID path follower
-# PID_I = 0.000                       # integral mult for PID path follower
->>>>>>> 8491cf4f
 PID_D = -0.3                       # differential mult for PID path follower
 PID_THROTTLE = 0.30                 # constant throttle value during path following
 
@@ -163,7 +95,6 @@
 
 # 
 # #Odometry
-<<<<<<< HEAD
 HAVE_ODOM = False                   # Do you have an odometer? Uses pigpio 
 MM_PER_TICK = 12.7625               # How much travel with a single tick, in mm
 ODOM_PIN = 4                        # Which GPIO board mode pin to use as input
@@ -171,15 +102,6 @@
 # 
 # #Intel T265
 WHEEL_ODOM_CALIB = "calibration_odometry.json"
-=======
-# HAVE_ODOM = False                   # Do you have an odometer? Uses pigpio 
-# MM_PER_TICK = 12.7625               # How much travel with a single tick, in mm
-# ODOM_PIN = 4                        # Which GPIO board mode pin to use as input
-# ODOM_DEBUG = False                  # Write out values on vel and distance as it runs
-# 
-# #Intel T265
-# WHEEL_ODOM_CALIB = "calibration_odometry.json"
->>>>>>> 8491cf4f
 # 
 # #DonkeyGym
 # #Only on Ubuntu linux, you can use the simulator as a virtual donkey and
@@ -187,12 +109,6 @@
 # #This enables that, and sets the path to the simualator and the environment.
 # #You will want to download the simulator binary from: https://github.com/tawnkramer/donkey_gym/releases/download/v18.9/DonkeySimLinux.zip
 # #then extract that and modify DONKEY_SIM_PATH.
-<<<<<<< HEAD
 DONKEY_GYM = False
 DONKEY_SIM_PATH = "path to sim" #"/home/tkramer/projects/sdsandbox/sdsim/build/DonkeySimLinux/donkey_sim.x86_64"
-DONKEY_GYM_ENV_NAME = "donkey-generated-track-v0" # ("donkey-generated-track-v0"|"donkey-generated-roads-v0"|"donkey-warehouse-v0"|"donkey-avc-sparkfun-v0")
-=======
-# DONKEY_GYM = False
-# DONKEY_SIM_PATH = "path to sim" #"/home/tkramer/projects/sdsandbox/sdsim/build/DonkeySimLinux/donkey_sim.x86_64"
-# DONKEY_GYM_ENV_NAME = "donkey-generated-track-v0" # ("donkey-generated-track-v0"|"donkey-generated-roads-v0"|"donkey-warehouse-v0"|"donkey-avc-sparkfun-v0")
->>>>>>> 8491cf4f
+DONKEY_GYM_ENV_NAME = "donkey-generated-track-v0" # ("donkey-generated-track-v0"|"donkey-generated-roads-v0"|"donkey-warehouse-v0"|"donkey-avc-sparkfun-v0")