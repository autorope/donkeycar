--- conflicted
+++ resolved
@@ -22,123 +22,6 @@
 # 
 # #CAMERA
 CAMERA_TYPE = "PICAM"   # (PICAM|WEBCAM|CVCAM|CSIC|V4L|D435|MOCK|IMAGE_LIST)
-<<<<<<< HEAD
-#IMAGE_W = 224
-#IMAGE_H = 224
-# IMAGE_DEPTH = 3         # default RGB=3, make 1 for mono
-# CAMERA_FRAMERATE = DRIVE_LOOP_HZ
-CAMERA_VFLIP = True
-# CAMERA_HFLIP = False
-# For CSIC camera - If the camera is mounted in a rotated position, changing the below parameter will correct the output frame orientation
-#CSIC_CAM_GSTREAMER_FLIP_PARM = 3 # (0 => none , 4 => Flip horizontally, 6 => Flip vertically)
-
-# 
-# #9865, over rides only if needed, ie. TX2..
-# PCA9685_I2C_ADDR = 0x40
-PCA9685_I2C_BUSNUM = 1
-# 
-# #STEERING
-# STEERING_CHANNEL = 1
-# STEERING_LEFT_PWM = 460
-# STEERING_RIGHT_PWM = 290
-# 
-# #THROTTLE
-# THROTTLE_CHANNEL = 0
-# THROTTLE_FORWARD_PWM = 500
-# THROTTLE_STOPPED_PWM = 370
-# THROTTLE_REVERSE_PWM = 220
-# 
-# #LIDAR
-USE_LIDAR = True
-LIDAR_TYPE = 'RP' #(RP|YD) 
-# 
-# #TRAINING
-# # The default AI framework to use. Choose from (tensorflow|pytorch)
-# DEFAULT_AI_FRAMEWORK='tensorflow'
-# 
-# DEFAULT_MODEL_TYPE = 'linear' #(linear|categorical|rnn|imu|behavior|3d|localizer|latent)
-# BATCH_SIZE = 128
-# TRAIN_TEST_SPLIT = 0.8
-# MAX_EPOCHS = 100
-# SHOW_PLOT = True
-# VERBOSE_TRAIN = True
-# USE_EARLY_STOP = True
-# EARLY_STOP_PATIENCE = 5
-# MIN_DELTA = .0005
-# PRINT_MODEL_SUMMARY = True      #print layers and weights to stdout
-# OPTIMIZER = None                #adam, sgd, rmsprop, etc.. None accepts default
-# LEARNING_RATE = 0.001           #only used when OPTIMIZER specified
-# LEARNING_RATE_DECAY = 0.0       #only used when OPTIMIZER specified
-# CACHE_IMAGES = True             #keep images in memory. will speed succesive epochs, but crater if not enough mem.
-# PRUNE_CNN = False
-# PRUNE_PERCENT_TARGET = 75 # The desired percentage of pruning.
-# PRUNE_PERCENT_PER_ITERATION = 20 # Percenge of pruning that is perform per iteration.
-# PRUNE_VAL_LOSS_DEGRADATION_LIMIT = 0.2 # The max amout of validation loss that is permitted during pruning.
-# PRUNE_EVAL_PERCENT_OF_DATASET = .05  # percent of dataset used to perform evaluation of model.
-# 
-# #model transfer options
-# FREEZE_LAYERS = False
-# NUM_LAST_LAYERS_TO_TRAIN = 7
-# 
-# #For the categorical model, this limits the upper bound of the learned throttle
-# #it's very IMPORTANT that this value is matched from the training PC config.py and the robot.py
-# #and ideally wouldn't change once set.
-# MODEL_CATEGORICAL_MAX_THROTTLE_RANGE = 0.5
-# 
-# #RNN or 3D
-# SEQUENCE_LENGTH = 3
-# 
-# #SOMBRERO
-# HAVE_SOMBRERO = False
-# 
-# #RECORD OPTIONS
-# RECORD_DURING_AI = False
-# AUTO_CREATE_NEW_TUB = False     #create a new tub (tub_YY_MM_DD) directory when recording or append records to data directory directly
-# 
-# #JOYSTICK
-# USE_JOYSTICK_AS_DEFAULT = False     #when starting the manage.py, when True, will not require a --js option to use the joystick
-# JOYSTICK_MAX_THROTTLE = 0.5         #this scalar is multiplied with the -1 to 1 throttle value to limit the maximum throttle. This can help if you drop the controller or just don't need the full speed available.
-# JOYSTICK_STEERING_SCALE = 1.0       #some people want a steering that is less sensitve. This scalar is multiplied with the steering -1 to 1. It can be negative to reverse dir.
-# AUTO_RECORD_ON_THROTTLE = True      #if true, we will record whenever throttle is not zero. if false, you must manually toggle recording with some other trigger. Usually circle button on joystick.
-# CONTROLLER_TYPE='ps3'               #(ps3|ps4|xbox|nimbus|wiiu|F710|rc3|MM1|custom) custom will run the my_joystick.py controller written by the `donkey createjs` command
-# USE_NETWORKED_JS = False            #should we listen for remote joystick control over the network?
-# NETWORK_JS_SERVER_IP = "192.168.0.1"#when listening for network joystick control, which ip is serving this information
-# JOYSTICK_DEADZONE = 0.0             # when non zero, this is the smallest throttle before recording triggered.
-# JOYSTICK_THROTTLE_DIR = -1.0        # use -1.0 to flip forward/backward, use 1.0 to use joystick's natural forward/backward
-# USE_FPV = False                     # send camera data to FPV webserver
-# JOYSTICK_DEVICE_FILE = "/dev/input/js0" # this is the unix file use to access the joystick.
-# 
-# #WEB CONTROL
-# WEB_CONTROL_PORT = int(os.getenv("WEB_CONTROL_PORT", 8887))  # which port to listen on when making a web controller
-# WEB_INIT_MODE = "user"              # which control mode to start in. one of user|local_angle|local. Setting local will start in ai mode.
-# 
-# #RC CONTROL
-USE_RC = True
-STEERING_RC_GPIO = 26
-THROTTLE_RC_GPIO = 20
-DATA_WIPER_RC_GPIO = 19
-# 
-# #DRIVING
-# AI_THROTTLE_MULT = 1.0              # this multiplier will scale every throttle value for all output from NN models
-# 
-# 
-# #DonkeyGym
-# #Only on Ubuntu linux, you can use the simulator as a virtual donkey and
-# #issue the same python manage.py drive command as usual, but have them control a virtual car.
-# #This enables that, and sets the path to the simualator and the environment.
-# #You will want to download the simulator binary from: https://github.com/tawnkramer/donkey_gym/releases/download/v18.9/DonkeySimLinux.zip
-# #then extract that and modify DONKEY_SIM_PATH.
-# DONKEY_GYM = False
-# DONKEY_SIM_PATH = "path to sim" #"/home/tkramer/projects/sdsandbox/sdsim/build/DonkeySimLinux/donkey_sim.x86_64" when racing on virtual-race-league use "remote", or user "remote" when you want to start the sim manually first.
-# DONKEY_GYM_ENV_NAME = "donkey-generated-track-v0" # ("donkey-generated-track-v0"|"donkey-generated-roads-v0"|"donkey-warehouse-v0"|"donkey-avc-sparkfun-v0")
-# GYM_CONF = { "body_style" : "donkey", "body_rgb" : (128, 128, 128), "car_name" : "car", "font_size" : 100} # body style(donkey|bare|car01) body rgb 0-255
-# GYM_CONF["racer_name"] = "Your Name"
-# GYM_CONF["country"] = "Place"
-# GYM_CONF["bio"] = "I race robots."
-# 
-# SIM_HOST = "127.0.0.1"              # when racing on virtual-race-league use host "trainmydonkey.com"
-# SIM_ARTIFICIAL_LATENCY = 0          # this is the millisecond latency in controls. Can use useful in emulating the delay when useing a remote server. values of 100 to 400 probably reasonable.
-=======
 IMAGE_W = 160
 IMAGE_H = 120
 IMAGE_DEPTH = 3         # default RGB=3, make 1 for mono
@@ -251,5 +134,4 @@
 GYM_CONF["bio"] = "I race robots."
 
 SIM_HOST = "127.0.0.1"              # when racing on virtual-race-league use host "trainmydonkey.com"
-SIM_ARTIFICIAL_LATENCY = 0          # this is the millisecond latency in controls. Can use useful in emulating the delay when useing a remote server. values of 100 to 400 probably reasonable.
->>>>>>> 3aa992d1
+SIM_ARTIFICIAL_LATENCY = 0          # this is the millisecond latency in controls. Can use useful in emulating the delay when useing a remote server. values of 100 to 400 probably reasonable.