<<<<<<< HEAD
#!/usr/bin/env python3
"""
Scripts to drive a donkey 2 car

Usage:
    manage.py (drive) [--model=<model>] [--js] [--type=(linear|categorical)] [--camera=(single|stereo)] [--meta=<key:value> ...] [--myconfig=<filename>]
    manage.py (train) [--tubs=tubs] (--model=<model>) [--type=(linear|inferred|tensorrt_linear|tflite_linear)]

Options:
    -h --help               Show this screen.
    --js                    Use physical joystick.
    -f --file=<file>        A text file containing paths to tub files, one per line. Option may be used more than once.
    --meta=<key:value>      Key/Value strings describing describing a piece of meta data about this drive. Option may be used more than once.
    --myconfig=filename     Specify myconfig file to use. 
                            [default: myconfig.py]
"""
import os
import time
import logging
from docopt import docopt

import donkeycar as dk
from donkeycar.parts.transform import TriggeredCallback, DelayedTrigger
from donkeycar.parts.tub_v2 import TubWriter
from donkeycar.parts.datastore import TubHandler
from donkeycar.parts.controller import LocalWebController, JoystickController, WebFpv
from donkeycar.parts.throttle_filter import ThrottleFilter
from donkeycar.parts.behavior import BehaviorPart
from donkeycar.parts.file_watcher import FileWatcher
from donkeycar.parts.launch import AiLaunch
from donkeycar.utils import *

logger = logging.getLogger(__name__)
logging.basicConfig(level=logging.INFO)


def drive(cfg, model_path=None, use_joystick=False, model_type=None,
          camera_type='single', meta=[]):
    """
    Construct a working robotic vehicle from many parts. Each part runs as a
    job in the Vehicle loop, calling either it's run or run_threaded method
    depending on the constructor flag `threaded`. All parts are updated one
    after another at the framerate given in cfg.DRIVE_LOOP_HZ assuming each
    part finishes processing in a timely manner. Parts may have named outputs
    and inputs. The framework handles passing named outputs to parts
    requesting the same named input.
    """
    logger.info(f'PID: {os.getpid()}')
    if cfg.DONKEY_GYM:
        #the simulator will use cuda and then we usually run out of resources
        #if we also try to use cuda. so disable for donkey_gym.
        os.environ["CUDA_VISIBLE_DEVICES"]="-1"

    if model_type is None:
        if cfg.TRAIN_LOCALIZER:
            model_type = "localizer"
        elif cfg.TRAIN_BEHAVIORS:
            model_type = "behavior"
        else:
            model_type = cfg.DEFAULT_MODEL_TYPE

    #Initialize car
    V = dk.vehicle.Vehicle()

    #Initialize logging before anything else to allow console logging
    if cfg.HAVE_CONSOLE_LOGGING:
        logger.setLevel(logging.getLevelName(cfg.LOGGING_LEVEL))
        ch = logging.StreamHandler()
        ch.setFormatter(logging.Formatter(cfg.LOGGING_FORMAT))
        logger.addHandler(ch)

    if cfg.HAVE_MQTT_TELEMETRY:
        from donkeycar.parts.telemetry import MqttTelemetry
        tel = MqttTelemetry(cfg)
        
    if cfg.HAVE_ODOM:
        if cfg.ENCODER_TYPE == "GPIO":
            from donkeycar.parts.encoder import RotaryEncoder
            enc = RotaryEncoder(mm_per_tick=0.306096, pin = cfg.ODOM_PIN, debug = cfg.ODOM_DEBUG)
            V.add(enc, inputs=['throttle'], outputs=['enc/speed'], threaded=True)
        elif cfg.ENCODER_TYPE == "arduino":
            from donkeycar.parts.encoder import ArduinoEncoder
            enc = ArduinoEncoder()
            V.add(enc, outputs=['enc/speed'], threaded=True)
        else:
            print("No supported encoder found")

    logger.info("cfg.CAMERA_TYPE %s"%cfg.CAMERA_TYPE)
    if camera_type == "stereo":

        if cfg.CAMERA_TYPE == "WEBCAM":
            from donkeycar.parts.camera import Webcam

            camA = Webcam(image_w=cfg.IMAGE_W, image_h=cfg.IMAGE_H, image_d=cfg.IMAGE_DEPTH, iCam = 0)
            camB = Webcam(image_w=cfg.IMAGE_W, image_h=cfg.IMAGE_H, image_d=cfg.IMAGE_DEPTH, iCam = 1)

        elif cfg.CAMERA_TYPE == "CVCAM":
            from donkeycar.parts.cv import CvCam

            camA = CvCam(image_w=cfg.IMAGE_W, image_h=cfg.IMAGE_H, image_d=cfg.IMAGE_DEPTH, iCam = 0)
            camB = CvCam(image_w=cfg.IMAGE_W, image_h=cfg.IMAGE_H, image_d=cfg.IMAGE_DEPTH, iCam = 1)
        else:
            raise(Exception("Unsupported camera type: %s" % cfg.CAMERA_TYPE))

        V.add(camA, outputs=['cam/image_array_a'], threaded=True)
        V.add(camB, outputs=['cam/image_array_b'], threaded=True)

        from donkeycar.parts.image import StereoPair

        V.add(StereoPair(), inputs=['cam/image_array_a', 'cam/image_array_b'],
            outputs=['cam/image_array'])
    elif cfg.CAMERA_TYPE == "D435":
        from donkeycar.parts.realsense435i import RealSense435i
        cam = RealSense435i(
            enable_rgb=cfg.REALSENSE_D435_RGB,
            enable_depth=cfg.REALSENSE_D435_DEPTH,
            enable_imu=cfg.REALSENSE_D435_IMU,
            device_id=cfg.REALSENSE_D435_ID)
        V.add(cam, inputs=[],
              outputs=['cam/image_array', 'cam/depth_array',
                       'imu/acl_x', 'imu/acl_y', 'imu/acl_z',
                       'imu/gyr_x', 'imu/gyr_y', 'imu/gyr_z'],
              threaded=True)

    else:
        if cfg.DONKEY_GYM:
            from donkeycar.parts.dgym import DonkeyGymEnv

        inputs = []
        outputs = ['cam/image_array']
        threaded = True
        if cfg.DONKEY_GYM:
            from donkeycar.parts.dgym import DonkeyGymEnv 
            #rbx
            cam = DonkeyGymEnv(cfg.DONKEY_SIM_PATH, host=cfg.SIM_HOST, env_name=cfg.DONKEY_GYM_ENV_NAME, conf=cfg.GYM_CONF, record_location=cfg.SIM_RECORD_LOCATION, record_gyroaccel=cfg.SIM_RECORD_GYROACCEL, record_velocity=cfg.SIM_RECORD_VELOCITY, record_lidar=cfg.SIM_RECORD_LIDAR, delay=cfg.SIM_ARTIFICIAL_LATENCY)
            threaded = True
            inputs  = ['angle', 'throttle']
        elif cfg.CAMERA_TYPE == "PICAM":
            from donkeycar.parts.camera import PiCamera
            cam = PiCamera(image_w=cfg.IMAGE_W, image_h=cfg.IMAGE_H, image_d=cfg.IMAGE_DEPTH, framerate=cfg.CAMERA_FRAMERATE, vflip=cfg.CAMERA_VFLIP, hflip=cfg.CAMERA_HFLIP)
        elif cfg.CAMERA_TYPE == "WEBCAM":
            from donkeycar.parts.camera import Webcam
            cam = Webcam(image_w=cfg.IMAGE_W, image_h=cfg.IMAGE_H, image_d=cfg.IMAGE_DEPTH)
        elif cfg.CAMERA_TYPE == "CVCAM":
            from donkeycar.parts.cv import CvCam
            cam = CvCam(image_w=cfg.IMAGE_W, image_h=cfg.IMAGE_H, image_d=cfg.IMAGE_DEPTH)
        elif cfg.CAMERA_TYPE == "CSIC":
            from donkeycar.parts.camera import CSICamera
            cam = CSICamera(image_w=cfg.IMAGE_W, image_h=cfg.IMAGE_H, image_d=cfg.IMAGE_DEPTH, framerate=cfg.CAMERA_FRAMERATE, gstreamer_flip=cfg.CSIC_CAM_GSTREAMER_FLIP_PARM)
        elif cfg.CAMERA_TYPE == "V4L":
            from donkeycar.parts.camera import V4LCamera
            cam = V4LCamera(image_w=cfg.IMAGE_W, image_h=cfg.IMAGE_H, image_d=cfg.IMAGE_DEPTH, framerate=cfg.CAMERA_FRAMERATE)
        elif cfg.CAMERA_TYPE == "MOCK":
            from donkeycar.parts.camera import MockCamera
            cam = MockCamera(image_w=cfg.IMAGE_W, image_h=cfg.IMAGE_H, image_d=cfg.IMAGE_DEPTH)
        elif cfg.CAMERA_TYPE == "IMAGE_LIST":
            from donkeycar.parts.camera import ImageListCamera
            cam = ImageListCamera(path_mask=cfg.PATH_MASK)
        elif cfg.CAMERA_TYPE == "LEOPARD":
            from donkeycar.parts.leopard_imaging import LICamera
            cam = LICamera(width=cfg.IMAGE_W, height=cfg.IMAGE_H, fps=cfg.CAMERA_FRAMERATE)
        else:
            raise(Exception("Unkown camera type: %s" % cfg.CAMERA_TYPE))

        # add lidar
        if cfg.USE_LIDAR:
            from donkeycar.parts.lidar import RPLidar
            if cfg.LIDAR_TYPE == 'RP':
                print("adding RP lidar part")
                lidar = RPLidar(lower_limit = cfg.LIDAR_LOWER_LIMIT, upper_limit = cfg.LIDAR_UPPER_LIMIT)
                V.add(lidar, inputs=[],outputs=['lidar/dist_array'], threaded=True)
            if cfg.LIDAR_TYPE == 'YD':
                print("YD Lidar not yet supported")

        # Donkey gym part will output position information if it is configured
        if cfg.DONKEY_GYM:
            if cfg.SIM_RECORD_LOCATION:
                outputs += ['pos/pos_x', 'pos/pos_y', 'pos/pos_z', 'pos/speed', 'pos/cte']
            if cfg.SIM_RECORD_GYROACCEL:
                outputs += ['gyro/gyro_x', 'gyro/gyro_y', 'gyro/gyro_z', 'accel/accel_x', 'accel/accel_y', 'accel/accel_z']
            if cfg.SIM_RECORD_VELOCITY:
                outputs += ['vel/vel_x', 'vel/vel_y', 'vel/vel_z']
            if cfg.SIM_RECORD_LIDAR:
                outputs += ['lidar/dist_array']
            
        V.add(cam, inputs=inputs, outputs=outputs, threaded=threaded)

    #This web controller will create a web server that is capable
    #of managing steering, throttle, and modes, and more.
    ctr = LocalWebController(port=cfg.WEB_CONTROL_PORT, mode=cfg.WEB_INIT_MODE)
    
    V.add(ctr,
        inputs=['cam/image_array', 'tub/num_records'],
        outputs=['user/angle', 'user/throttle', 'user/mode', 'recording'],
        threaded=True)
        
    if use_joystick or cfg.USE_JOYSTICK_AS_DEFAULT:
        #modify max_throttle closer to 1.0 to have more power
        #modify steering_scale lower than 1.0 to have less responsive steering
        if cfg.CONTROLLER_TYPE == "MM1":
            from donkeycar.parts.robohat import RoboHATController            
            ctr = RoboHATController(cfg)
        elif "custom" == cfg.CONTROLLER_TYPE:
            #
            # custom controller created with `donkey createjs` command
            #
            from my_joystick import MyJoystickController
            ctr = MyJoystickController(
                throttle_dir=cfg.JOYSTICK_THROTTLE_DIR,
                throttle_scale=cfg.JOYSTICK_MAX_THROTTLE,
                steering_scale=cfg.JOYSTICK_STEERING_SCALE,
                auto_record_on_throttle=cfg.AUTO_RECORD_ON_THROTTLE)
            ctr.set_deadzone(cfg.JOYSTICK_DEADZONE)
        else:
            from donkeycar.parts.controller import get_js_controller

            ctr = get_js_controller(cfg)

            if cfg.USE_NETWORKED_JS:
                from donkeycar.parts.controller import JoyStickSub
                netwkJs = JoyStickSub(cfg.NETWORK_JS_SERVER_IP)
                V.add(netwkJs, threaded=True)
                ctr.js = netwkJs
        
        V.add(ctr, 
          inputs=['cam/image_array'],
          outputs=['user/angle', 'user/throttle', 'user/mode', 'recording'],
          threaded=True)

    #this throttle filter will allow one tap back for esc reverse
    th_filter = ThrottleFilter()
    V.add(th_filter, inputs=['user/throttle'], outputs=['user/throttle'])

    #See if we should even run the pilot module.
    #This is only needed because the part run_condition only accepts boolean
    class PilotCondition:
        def run(self, mode):
            if mode == 'user':
                return False
            else:
                return True

    V.add(PilotCondition(), inputs=['user/mode'], outputs=['run_pilot'])

    class LedConditionLogic:
        def __init__(self, cfg):
            self.cfg = cfg

        def run(self, mode, recording, recording_alert, behavior_state, model_file_changed, track_loc):
            #returns a blink rate. 0 for off. -1 for on. positive for rate.

            if track_loc is not None:
                led.set_rgb(*self.cfg.LOC_COLORS[track_loc])
                return -1

            if model_file_changed:
                led.set_rgb(self.cfg.MODEL_RELOADED_LED_R, self.cfg.MODEL_RELOADED_LED_G, self.cfg.MODEL_RELOADED_LED_B)
                return 0.1
            else:
                led.set_rgb(self.cfg.LED_R, self.cfg.LED_G, self.cfg.LED_B)

            if recording_alert:
                led.set_rgb(*recording_alert)
                return self.cfg.REC_COUNT_ALERT_BLINK_RATE
            else:
                led.set_rgb(self.cfg.LED_R, self.cfg.LED_G, self.cfg.LED_B)

            if behavior_state is not None and model_type == 'behavior':
                r, g, b = self.cfg.BEHAVIOR_LED_COLORS[behavior_state]
                led.set_rgb(r, g, b)
                return -1 #solid on

            if recording:
                return -1 #solid on
            elif mode == 'user':
                return 1
            elif mode == 'local_angle':
                return 0.5
            elif mode == 'local':
                return 0.1
            return 0

    if cfg.HAVE_RGB_LED and not cfg.DONKEY_GYM:
        from donkeycar.parts.led_status import RGB_LED
        led = RGB_LED(cfg.LED_PIN_R, cfg.LED_PIN_G, cfg.LED_PIN_B, cfg.LED_INVERT)
        led.set_rgb(cfg.LED_R, cfg.LED_G, cfg.LED_B)

        V.add(LedConditionLogic(cfg), inputs=['user/mode', 'recording', "records/alert", 'behavior/state', 'modelfile/modified', "pilot/loc"],
              outputs=['led/blink_rate'])

        V.add(led, inputs=['led/blink_rate'])

    def get_record_alert_color(num_records):
        col = (0, 0, 0)
        for count, color in cfg.RECORD_ALERT_COLOR_ARR:
            if num_records >= count:
                col = color
        return col

    class RecordTracker:
        def __init__(self):
            self.last_num_rec_print = 0
            self.dur_alert = 0
            self.force_alert = 0

        def run(self, num_records):
            if num_records is None:
                return 0

            if self.last_num_rec_print != num_records or self.force_alert:
                self.last_num_rec_print = num_records

                if num_records % 10 == 0:
                    print("recorded", num_records, "records")

                if num_records % cfg.REC_COUNT_ALERT == 0 or self.force_alert:
                    self.dur_alert = num_records // cfg.REC_COUNT_ALERT * cfg.REC_COUNT_ALERT_CYC
                    self.force_alert = 0

            if self.dur_alert > 0:
                self.dur_alert -= 1

            if self.dur_alert != 0:
                return get_record_alert_color(num_records)

            return 0

    rec_tracker_part = RecordTracker()
    V.add(rec_tracker_part, inputs=["tub/num_records"], outputs=['records/alert'])

    if cfg.AUTO_RECORD_ON_THROTTLE and isinstance(ctr, JoystickController):
        #then we are not using the circle button. hijack that to force a record count indication
        def show_record_acount_status():
            rec_tracker_part.last_num_rec_print = 0
            rec_tracker_part.force_alert = 1
        ctr.set_button_down_trigger('circle', show_record_acount_status)

    #Sombrero
    if cfg.HAVE_SOMBRERO:
        from donkeycar.parts.sombrero import Sombrero
        s = Sombrero()

    #IMU
    if cfg.HAVE_IMU:
        from donkeycar.parts.imu import IMU
        imu = IMU(sensor=cfg.IMU_SENSOR, dlp_setting=cfg.IMU_DLP_CONFIG)
        V.add(imu, outputs=['imu/acl_x', 'imu/acl_y', 'imu/acl_z',
            'imu/gyr_x', 'imu/gyr_y', 'imu/gyr_z'], threaded=True)

    # Use the FPV preview, which will show the cropped image output, or the full frame.
    if cfg.USE_FPV:
        V.add(WebFpv(), inputs=['cam/image_array'], threaded=True)

    #Behavioral state
    if cfg.TRAIN_BEHAVIORS:
        bh = BehaviorPart(cfg.BEHAVIOR_LIST)
        V.add(bh, outputs=['behavior/state', 'behavior/label', "behavior/one_hot_state_array"])
        try:
            ctr.set_button_down_trigger('L1', bh.increment_state)
        except:
            pass

        inputs = ['cam/image_array', "behavior/one_hot_state_array"]
    #IMU
    elif cfg.USE_LIDAR:
        inputs = ['cam/image_array', 'lidar/dist_array']

    elif cfg.HAVE_ODOM:
        inputs = ['cam/image_array', 'enc/speed']

    elif model_type == "imu":
        assert(cfg.HAVE_IMU)
        #Run the pilot if the mode is not user.
        inputs=['cam/image_array',
            'imu/acl_x', 'imu/acl_y', 'imu/acl_z',
            'imu/gyr_x', 'imu/gyr_y', 'imu/gyr_z']
    elif cfg.USE_LIDAR:
        inputs = ['cam/image_array', 'lidar/dist_array']
    else:
        inputs=['cam/image_array']

    def load_model(kl, model_path):
        start = time.time()
        print('loading model', model_path)
        kl.load(model_path)
        print('finished loading in %s sec.' % (str(time.time() - start)) )

    def load_weights(kl, weights_path):
        start = time.time()
        try:
            print('loading model weights', weights_path)
            kl.model.load_weights(weights_path)
            print('finished loading in %s sec.' % (str(time.time() - start)) )
        except Exception as e:
            print(e)
            print('ERR>> problems loading weights', weights_path)

    def load_model_json(kl, json_fnm):
        start = time.time()
        print('loading model json', json_fnm)
        from tensorflow.python import keras
        try:
            with open(json_fnm, 'r') as handle:
                contents = handle.read()
                kl.model = keras.models.model_from_json(contents)
            print('finished loading json in %s sec.' % (str(time.time() - start)) )
        except Exception as e:
            print(e)
            print("ERR>> problems loading model json", json_fnm)

    if model_path:
        #When we have a model, first create an appropriate Keras part
        kl = dk.utils.get_model_by_type(model_type, cfg)

        model_reload_cb = None

        if '.h5' in model_path or '.uff' in model_path or 'tflite' in model_path or '.pkl' in model_path:
            #when we have a .h5 extension
            #load everything from the model file
            load_model(kl, model_path)

            def reload_model(filename):
                load_model(kl, filename)

            model_reload_cb = reload_model

        elif '.json' in model_path:
            #when we have a .json extension
            #load the model from there and look for a matching
            #.wts file with just weights
            load_model_json(kl, model_path)
            weights_path = model_path.replace('.json', '.weights')
            load_weights(kl, weights_path)

            def reload_weights(filename):
                weights_path = filename.replace('.json', '.weights')
                load_weights(kl, weights_path)

            model_reload_cb = reload_weights

        else:
            print("ERR>> Unknown extension type on model file!!")
            return

        #this part will signal visual LED, if connected
        V.add(FileWatcher(model_path, verbose=True), outputs=['modelfile/modified'])

        #these parts will reload the model file, but only when ai is running so we don't interrupt user driving
        V.add(FileWatcher(model_path), outputs=['modelfile/dirty'], run_condition="ai_running")
        V.add(DelayedTrigger(100), inputs=['modelfile/dirty'], outputs=['modelfile/reload'], run_condition="ai_running")
        V.add(TriggeredCallback(model_path, model_reload_cb), inputs=["modelfile/reload"], run_condition="ai_running")

        outputs=['pilot/angle', 'pilot/throttle']

        if cfg.TRAIN_LOCALIZER:
            outputs.append("pilot/loc")

        V.add(kl, inputs=inputs,
              outputs=outputs,
              run_condition='run_pilot')
    
    if cfg.STOP_SIGN_DETECTOR:
        from donkeycar.parts.object_detector.stop_sign_detector import StopSignDetector
        V.add(StopSignDetector(cfg.STOP_SIGN_MIN_SCORE, cfg.STOP_SIGN_SHOW_BOUNDING_BOX), inputs=['cam/image_array', 'pilot/throttle'], outputs=['pilot/throttle', 'cam/image_array'])

    #Choose what inputs should change the car.
    class DriveMode:
        def run(self, mode,
                    user_angle, user_throttle,
                    pilot_angle, pilot_throttle):
            if mode == 'user':
                return user_angle, user_throttle

            elif mode == 'local_angle':
                return pilot_angle if pilot_angle else 0.0, user_throttle

            else:
                return pilot_angle if pilot_angle else 0.0, pilot_throttle * cfg.AI_THROTTLE_MULT if pilot_throttle else 0.0

    V.add(DriveMode(),
          inputs=['user/mode', 'user/angle', 'user/throttle',
                  'pilot/angle', 'pilot/throttle'],
          outputs=['angle', 'throttle'])


    #to give the car a boost when starting ai mode in a race.
    aiLauncher = AiLaunch(cfg.AI_LAUNCH_DURATION, cfg.AI_LAUNCH_THROTTLE, cfg.AI_LAUNCH_KEEP_ENABLED)

    V.add(aiLauncher,
        inputs=['user/mode', 'throttle'],
        outputs=['throttle'])

    if isinstance(ctr, JoystickController):
        ctr.set_button_down_trigger(cfg.AI_LAUNCH_ENABLE_BUTTON, aiLauncher.enable_ai_launch)


    class AiRunCondition:
        '''
        A bool part to let us know when ai is running.
        '''
        def run(self, mode):
            if mode == "user":
                return False
            return True

    V.add(AiRunCondition(), inputs=['user/mode'], outputs=['ai_running'])

    #Ai Recording
    class AiRecordingCondition:
        '''
        return True when ai mode, otherwize respect user mode recording flag
        '''
        def run(self, mode, recording):
            if mode == 'user':
                return recording
            return True

    if cfg.RECORD_DURING_AI:
        V.add(AiRecordingCondition(), inputs=['user/mode', 'recording'], outputs=['recording'])

    #Drive train setup
    if cfg.DONKEY_GYM or cfg.DRIVE_TRAIN_TYPE == "MOCK":
        pass
    elif cfg.DRIVE_TRAIN_TYPE == "SERVO_ESC":
        from donkeycar.parts.actuator import PCA9685, PWMSteering, PWMThrottle

        steering_controller = PCA9685(cfg.STEERING_CHANNEL, cfg.PCA9685_I2C_ADDR, busnum=cfg.PCA9685_I2C_BUSNUM)
        steering = PWMSteering(controller=steering_controller,
                                        left_pulse=cfg.STEERING_LEFT_PWM,
                                        right_pulse=cfg.STEERING_RIGHT_PWM)

        throttle_controller = PCA9685(cfg.THROTTLE_CHANNEL, cfg.PCA9685_I2C_ADDR, busnum=cfg.PCA9685_I2C_BUSNUM)
        throttle = PWMThrottle(controller=throttle_controller,
                                        max_pulse=cfg.THROTTLE_FORWARD_PWM,
                                        zero_pulse=cfg.THROTTLE_STOPPED_PWM,
                                        min_pulse=cfg.THROTTLE_REVERSE_PWM)

        V.add(steering, inputs=['angle'], threaded=True)
        V.add(throttle, inputs=['throttle'], threaded=True)


    elif cfg.DRIVE_TRAIN_TYPE == "DC_STEER_THROTTLE":
        from donkeycar.parts.actuator import Mini_HBridge_DC_Motor_PWM

        steering = Mini_HBridge_DC_Motor_PWM(cfg.HBRIDGE_PIN_LEFT, cfg.HBRIDGE_PIN_RIGHT)
        throttle = Mini_HBridge_DC_Motor_PWM(cfg.HBRIDGE_PIN_FWD, cfg.HBRIDGE_PIN_BWD)

        V.add(steering, inputs=['angle'])
        V.add(throttle, inputs=['throttle'])


    elif cfg.DRIVE_TRAIN_TYPE == "DC_TWO_WHEEL":
        from donkeycar.parts.actuator import TwoWheelSteeringThrottle, Mini_HBridge_DC_Motor_PWM

        left_motor = Mini_HBridge_DC_Motor_PWM(cfg.HBRIDGE_PIN_LEFT_FWD, cfg.HBRIDGE_PIN_LEFT_BWD)
        right_motor = Mini_HBridge_DC_Motor_PWM(cfg.HBRIDGE_PIN_RIGHT_FWD, cfg.HBRIDGE_PIN_RIGHT_BWD)
        two_wheel_control = TwoWheelSteeringThrottle()

        V.add(two_wheel_control,
                inputs=['throttle', 'angle'],
                outputs=['left_motor_speed', 'right_motor_speed'])

        V.add(left_motor, inputs=['left_motor_speed'])
        V.add(right_motor, inputs=['right_motor_speed'])

    elif cfg.DRIVE_TRAIN_TYPE == "DC_TWO_WHEEL_L298N":
        from donkeycar.parts.actuator import TwoWheelSteeringThrottle, L298N_HBridge_DC_Motor

        left_motor = L298N_HBridge_DC_Motor(cfg.HBRIDGE_L298N_PIN_LEFT_FWD, cfg.HBRIDGE_L298N_PIN_LEFT_BWD, cfg.HBRIDGE_L298N_PIN_LEFT_EN)
        right_motor = L298N_HBridge_DC_Motor(cfg.HBRIDGE_L298N_PIN_RIGHT_FWD, cfg.HBRIDGE_L298N_PIN_RIGHT_BWD, cfg.HBRIDGE_L298N_PIN_RIGHT_EN)
        two_wheel_control = TwoWheelSteeringThrottle()

        V.add(two_wheel_control,
                inputs=['throttle', 'angle'],
                outputs=['left_motor_speed', 'right_motor_speed'])

        V.add(left_motor, inputs=['left_motor_speed'])
        V.add(right_motor, inputs=['right_motor_speed'])
        

    elif cfg.DRIVE_TRAIN_TYPE == "SERVO_HBRIDGE_PWM":
        from donkeycar.parts.actuator import ServoBlaster, PWMSteering
        steering_controller = ServoBlaster(cfg.STEERING_CHANNEL) #really pin
        #PWM pulse values should be in the range of 100 to 200
        assert(cfg.STEERING_LEFT_PWM <= 200)
        assert(cfg.STEERING_RIGHT_PWM <= 200)
        steering = PWMSteering(controller=steering_controller,
                                        left_pulse=cfg.STEERING_LEFT_PWM,
                                        right_pulse=cfg.STEERING_RIGHT_PWM)


        from donkeycar.parts.actuator import Mini_HBridge_DC_Motor_PWM
        motor = Mini_HBridge_DC_Motor_PWM(cfg.HBRIDGE_PIN_FWD, cfg.HBRIDGE_PIN_BWD)

        V.add(steering, inputs=['angle'], threaded=True)
        V.add(motor, inputs=["throttle"])
        
    elif cfg.DRIVE_TRAIN_TYPE == "MM1":
        from donkeycar.parts.robohat import RoboHATDriver
        V.add(RoboHATDriver(cfg), inputs=['angle', 'throttle'])
    
    elif cfg.DRIVE_TRAIN_TYPE == "PIGPIO_PWM":
        from donkeycar.parts.actuator import PWMSteering, PWMThrottle, PiGPIO_PWM
        steering_controller = PiGPIO_PWM(cfg.STEERING_PWM_PIN, freq=cfg.STEERING_PWM_FREQ, inverted=cfg.STEERING_PWM_INVERTED)
        steering = PWMSteering(controller=steering_controller,
                                        left_pulse=cfg.STEERING_LEFT_PWM, 
                                        right_pulse=cfg.STEERING_RIGHT_PWM)
        
        throttle_controller = PiGPIO_PWM(cfg.THROTTLE_PWM_PIN, freq=cfg.THROTTLE_PWM_FREQ, inverted=cfg.THROTTLE_PWM_INVERTED)
        throttle = PWMThrottle(controller=throttle_controller,
                                            max_pulse=cfg.THROTTLE_FORWARD_PWM,
                                            zero_pulse=cfg.THROTTLE_STOPPED_PWM, 
                                            min_pulse=cfg.THROTTLE_REVERSE_PWM)
        V.add(steering, inputs=['angle'], threaded=True)
        V.add(throttle, inputs=['throttle'], threaded=True)

    # OLED setup
    if cfg.USE_SSD1306_128_32:
        from donkeycar.parts.oled import OLEDPart
        auto_record_on_throttle = cfg.USE_JOYSTICK_AS_DEFAULT and cfg.AUTO_RECORD_ON_THROTTLE
        oled_part = OLEDPart(cfg.SSD1306_128_32_I2C_ROTATION, cfg.SSD1306_RESOLUTION, auto_record_on_throttle)
        V.add(oled_part, inputs=['recording', 'tub/num_records', 'user/mode'], outputs=[], threaded=True)

    #add tub to save data

    if cfg.USE_LIDAR:
        inputs = ['cam/image_array', 'lidar/dist_array', 'user/angle', 'user/throttle', 'user/mode']
        types = ['image_array', 'nparray','float', 'float', 'str']
    else:
        inputs=['cam/image_array','user/angle', 'user/throttle', 'user/mode']
        types=['image_array','float', 'float','str']

    if cfg.HAVE_ODOM:
        inputs += ['enc/speed']
        types += ['float']

    if cfg.TRAIN_BEHAVIORS:
        inputs += ['behavior/state', 'behavior/label', "behavior/one_hot_state_array"]
        types += ['int', 'str', 'vector']

    if cfg.CAMERA_TYPE == "D435" and cfg.REALSENSE_D435_DEPTH:
        inputs += ['cam/depth_array']
        types += ['gray16_array']

    if cfg.HAVE_IMU or (cfg.CAMERA_TYPE == "D435" and cfg.REALSENSE_D435_IMU):
        inputs += ['imu/acl_x', 'imu/acl_y', 'imu/acl_z',
            'imu/gyr_x', 'imu/gyr_y', 'imu/gyr_z']

        types +=['float', 'float', 'float',
           'float', 'float', 'float']

    # rbx
    if cfg.DONKEY_GYM:
        if cfg.SIM_RECORD_LOCATION:  
            inputs += ['pos/pos_x', 'pos/pos_y', 'pos/pos_z', 'pos/speed', 'pos/cte']
            types  += ['float', 'float', 'float', 'float', 'float']
        if cfg.SIM_RECORD_GYROACCEL: 
            inputs += ['gyro/gyro_x', 'gyro/gyro_y', 'gyro/gyro_z', 'accel/accel_x', 'accel/accel_y', 'accel/accel_z']
            types  += ['float', 'float', 'float', 'float', 'float', 'float']
        if cfg.SIM_RECORD_VELOCITY:  
            inputs += ['vel/vel_x', 'vel/vel_y', 'vel/vel_z']
            types  += ['float', 'float', 'float']
        if cfg.SIM_RECORD_LIDAR:
            inputs += ['lidar/dist_array']
            types  += ['nparray']

    if cfg.RECORD_DURING_AI:
        inputs += ['pilot/angle', 'pilot/throttle']
        types += ['float', 'float']

    if cfg.HAVE_PERFMON:
        from donkeycar.parts.perfmon import PerfMonitor
        mon = PerfMonitor(cfg)
        perfmon_outputs = ['perf/cpu', 'perf/mem', 'perf/freq']
        inputs += perfmon_outputs
        types += ['float', 'float', 'float']
        V.add(mon, inputs=[], outputs=perfmon_outputs, threaded=True)

    # do we want to store new records into own dir or append to existing
    tub_path = TubHandler(path=cfg.DATA_PATH).create_tub_path() if \
        cfg.AUTO_CREATE_NEW_TUB else cfg.DATA_PATH
    tub_writer = TubWriter(tub_path, inputs=inputs, types=types, metadata=meta)
    V.add(tub_writer, inputs=inputs, outputs=["tub/num_records"], run_condition='recording')

    # Telemetry (we add the same metrics added to the TubHandler
    if cfg.HAVE_MQTT_TELEMETRY:
        telem_inputs, _ = tel.add_step_inputs(inputs, types)
        V.add(tel, inputs=telem_inputs, outputs=["tub/queue_size"], threaded=True)

    if cfg.PUB_CAMERA_IMAGES:
        from donkeycar.parts.network import TCPServeValue
        from donkeycar.parts.image import ImgArrToJpg
        pub = TCPServeValue("camera")
        V.add(ImgArrToJpg(), inputs=['cam/image_array'], outputs=['jpg/bin'])
        V.add(pub, inputs=['jpg/bin'])

    if type(ctr) is LocalWebController:
        if cfg.DONKEY_GYM:
            print("You can now go to http://localhost:%d to drive your car." % cfg.WEB_CONTROL_PORT)
        else:
            print("You can now go to <your hostname.local>:%d to drive your car." % cfg.WEB_CONTROL_PORT)
    elif isinstance(ctr, JoystickController):
        print("You can now move your joystick to drive your car.")
        ctr.set_tub(tub_writer.tub)
        ctr.print_controls()

    #run the vehicle for 20 seconds
    V.start(rate_hz=cfg.DRIVE_LOOP_HZ, max_loop_count=cfg.MAX_LOOPS)


if __name__ == '__main__':
    args = docopt(__doc__)
    cfg = dk.load_config(myconfig=args['--myconfig'])

    if args['drive']:
        model_type = args['--type']
        camera_type = args['--camera']
        drive(cfg, model_path=args['--model'], use_joystick=args['--js'],
              model_type=model_type, camera_type=camera_type,
              meta=args['--meta'])
    elif args['train']:
        print('Use python train.py instead.\n')
=======
#!/usr/bin/env python3
"""
Scripts to drive a donkey 2 car

Usage:
    manage.py (drive) [--model=<model>] [--js] [--type=(linear|categorical)] [--camera=(single|stereo)] [--meta=<key:value> ...] [--myconfig=<filename>]
    manage.py (train) [--tubs=tubs] (--model=<model>) [--type=(linear|inferred|tensorrt_linear|tflite_linear)]

Options:
    -h --help               Show this screen.
    --js                    Use physical joystick.
    -f --file=<file>        A text file containing paths to tub files, one per line. Option may be used more than once.
    --meta=<key:value>      Key/Value strings describing describing a piece of meta data about this drive. Option may be used more than once.
    --myconfig=filename     Specify myconfig file to use. 
                            [default: myconfig.py]
"""
import os
import time
import logging
from docopt import docopt


import donkeycar as dk
from donkeycar.parts.transform import TriggeredCallback, DelayedTrigger
from donkeycar.parts.tub_v2 import TubWriter
from donkeycar.parts.datastore import TubHandler
from donkeycar.parts.controller import LocalWebController, WebFpv, JoystickController
from donkeycar.parts.throttle_filter import ThrottleFilter
from donkeycar.parts.behavior import BehaviorPart
from donkeycar.parts.file_watcher import FileWatcher
from donkeycar.parts.launch import AiLaunch
from donkeycar.utils import *

logger = logging.getLogger(__name__)
logging.basicConfig(level=logging.INFO)


def drive(cfg, model_path=None, use_joystick=False, model_type=None,
          camera_type='single', meta=[]):
    """
    Construct a working robotic vehicle from many parts. Each part runs as a
    job in the Vehicle loop, calling either it's run or run_threaded method
    depending on the constructor flag `threaded`. All parts are updated one
    after another at the framerate given in cfg.DRIVE_LOOP_HZ assuming each
    part finishes processing in a timely manner. Parts may have named outputs
    and inputs. The framework handles passing named outputs to parts
    requesting the same named input.
    """
    logger.info(f'PID: {os.getpid()}')
    if cfg.DONKEY_GYM:
        #the simulator will use cuda and then we usually run out of resources
        #if we also try to use cuda. so disable for donkey_gym.
        os.environ["CUDA_VISIBLE_DEVICES"]="-1"

    if model_type is None:
        if cfg.TRAIN_LOCALIZER:
            model_type = "localizer"
        elif cfg.TRAIN_BEHAVIORS:
            model_type = "behavior"
        else:
            model_type = cfg.DEFAULT_MODEL_TYPE

    #Initialize car
    V = dk.vehicle.Vehicle()

    #Initialize logging before anything else to allow console logging
    if cfg.HAVE_CONSOLE_LOGGING:
        logger.setLevel(logging.getLevelName(cfg.LOGGING_LEVEL))
        ch = logging.StreamHandler()
        ch.setFormatter(logging.Formatter(cfg.LOGGING_FORMAT))
        logger.addHandler(ch)

    if cfg.HAVE_MQTT_TELEMETRY:
        from donkeycar.parts.telemetry import MqttTelemetry
        tel = MqttTelemetry(cfg)
        
    if cfg.HAVE_ODOM:
        if cfg.ENCODER_TYPE == "GPIO":
            from donkeycar.parts.encoder import RotaryEncoder
            enc = RotaryEncoder(mm_per_tick=0.306096, pin = cfg.ODOM_PIN, debug = cfg.ODOM_DEBUG)
            V.add(enc, inputs=['throttle'], outputs=['enc/speed'], threaded=True)
        elif cfg.ENCODER_TYPE == "arduino":
            from donkeycar.parts.encoder import ArduinoEncoder
            enc = ArduinoEncoder()
            V.add(enc, outputs=['enc/speed'], threaded=True)
        else:
            print("No supported encoder found")

    logger.info("cfg.CAMERA_TYPE %s"%cfg.CAMERA_TYPE)
    if camera_type == "stereo":

        if cfg.CAMERA_TYPE == "WEBCAM":
            from donkeycar.parts.camera import Webcam

            camA = Webcam(image_w=cfg.IMAGE_W, image_h=cfg.IMAGE_H, image_d=cfg.IMAGE_DEPTH, iCam = 0)
            camB = Webcam(image_w=cfg.IMAGE_W, image_h=cfg.IMAGE_H, image_d=cfg.IMAGE_DEPTH, iCam = 1)

        elif cfg.CAMERA_TYPE == "CVCAM":
            from donkeycar.parts.cv import CvCam

            camA = CvCam(image_w=cfg.IMAGE_W, image_h=cfg.IMAGE_H, image_d=cfg.IMAGE_DEPTH, iCam = 0)
            camB = CvCam(image_w=cfg.IMAGE_W, image_h=cfg.IMAGE_H, image_d=cfg.IMAGE_DEPTH, iCam = 1)
        else:
            raise(Exception("Unsupported camera type: %s" % cfg.CAMERA_TYPE))

        V.add(camA, outputs=['cam/image_array_a'], threaded=True)
        V.add(camB, outputs=['cam/image_array_b'], threaded=True)

        from donkeycar.parts.image import StereoPair

        V.add(StereoPair(), inputs=['cam/image_array_a', 'cam/image_array_b'],
            outputs=['cam/image_array'])
    elif cfg.CAMERA_TYPE == "D435":
        from donkeycar.parts.realsense435i import RealSense435i
        cam = RealSense435i(
            enable_rgb=cfg.REALSENSE_D435_RGB,
            enable_depth=cfg.REALSENSE_D435_DEPTH,
            enable_imu=cfg.REALSENSE_D435_IMU,
            device_id=cfg.REALSENSE_D435_ID)
        V.add(cam, inputs=[],
              outputs=['cam/image_array', 'cam/depth_array',
                       'imu/acl_x', 'imu/acl_y', 'imu/acl_z',
                       'imu/gyr_x', 'imu/gyr_y', 'imu/gyr_z'],
              threaded=True)

    else:
        if cfg.DONKEY_GYM:
            from donkeycar.parts.dgym import DonkeyGymEnv

        inputs = []
        outputs = ['cam/image_array']
        threaded = True
        if cfg.DONKEY_GYM:
            from donkeycar.parts.dgym import DonkeyGymEnv 
            #rbx
            cam = DonkeyGymEnv(cfg.DONKEY_SIM_PATH, host=cfg.SIM_HOST, env_name=cfg.DONKEY_GYM_ENV_NAME, conf=cfg.GYM_CONF, record_location=cfg.SIM_RECORD_LOCATION, record_gyroaccel=cfg.SIM_RECORD_GYROACCEL, record_velocity=cfg.SIM_RECORD_VELOCITY, record_lidar=cfg.SIM_RECORD_LIDAR, delay=cfg.SIM_ARTIFICIAL_LATENCY)
            threaded = True
            inputs  = ['angle', 'throttle']
        elif cfg.CAMERA_TYPE == "PICAM":
            from donkeycar.parts.camera import PiCamera
            cam = PiCamera(image_w=cfg.IMAGE_W, image_h=cfg.IMAGE_H, image_d=cfg.IMAGE_DEPTH, framerate=cfg.CAMERA_FRAMERATE, vflip=cfg.CAMERA_VFLIP, hflip=cfg.CAMERA_HFLIP)
        elif cfg.CAMERA_TYPE == "WEBCAM":
            from donkeycar.parts.camera import Webcam
            cam = Webcam(image_w=cfg.IMAGE_W, image_h=cfg.IMAGE_H, image_d=cfg.IMAGE_DEPTH)
        elif cfg.CAMERA_TYPE == "CVCAM":
            from donkeycar.parts.cv import CvCam
            cam = CvCam(image_w=cfg.IMAGE_W, image_h=cfg.IMAGE_H, image_d=cfg.IMAGE_DEPTH)
        elif cfg.CAMERA_TYPE == "CSIC":
            from donkeycar.parts.camera import CSICamera
            cam = CSICamera(image_w=cfg.IMAGE_W, image_h=cfg.IMAGE_H, image_d=cfg.IMAGE_DEPTH, framerate=cfg.CAMERA_FRAMERATE, gstreamer_flip=cfg.CSIC_CAM_GSTREAMER_FLIP_PARM)
        elif cfg.CAMERA_TYPE == "V4L":
            from donkeycar.parts.camera import V4LCamera
            cam = V4LCamera(image_w=cfg.IMAGE_W, image_h=cfg.IMAGE_H, image_d=cfg.IMAGE_DEPTH, framerate=cfg.CAMERA_FRAMERATE)
        elif cfg.CAMERA_TYPE == "MOCK":
            from donkeycar.parts.camera import MockCamera
            cam = MockCamera(image_w=cfg.IMAGE_W, image_h=cfg.IMAGE_H, image_d=cfg.IMAGE_DEPTH)
        elif cfg.CAMERA_TYPE == "IMAGE_LIST":
            from donkeycar.parts.camera import ImageListCamera
            cam = ImageListCamera(path_mask=cfg.PATH_MASK)
        elif cfg.CAMERA_TYPE == "LEOPARD":
            from donkeycar.parts.leopard_imaging import LICamera
            cam = LICamera(width=cfg.IMAGE_W, height=cfg.IMAGE_H, fps=cfg.CAMERA_FRAMERATE)
        else:
            raise(Exception("Unkown camera type: %s" % cfg.CAMERA_TYPE))

        # add lidar
        if cfg.USE_LIDAR:
            from donkeycar.parts.lidar import RPLidar
            if cfg.LIDAR_TYPE == 'RP':
                print("adding RP lidar part")
                lidar = RPLidar(lower_limit = cfg.LIDAR_LOWER_LIMIT, upper_limit = cfg.LIDAR_UPPER_LIMIT)
                V.add(lidar, inputs=[],outputs=['lidar/dist_array'], threaded=True)
            if cfg.LIDAR_TYPE == 'YD':
                print("YD Lidar not yet supported")

        # Donkey gym part will output position information if it is configured
        if cfg.DONKEY_GYM:
            if cfg.SIM_RECORD_LOCATION:
                outputs += ['pos/pos_x', 'pos/pos_y', 'pos/pos_z', 'pos/speed', 'pos/cte']
            if cfg.SIM_RECORD_GYROACCEL:
                outputs += ['gyro/gyro_x', 'gyro/gyro_y', 'gyro/gyro_z', 'accel/accel_x', 'accel/accel_y', 'accel/accel_z']
            if cfg.SIM_RECORD_VELOCITY:
                outputs += ['vel/vel_x', 'vel/vel_y', 'vel/vel_z']
            if cfg.SIM_RECORD_LIDAR:
                outputs += ['lidar/dist_array']
            
        V.add(cam, inputs=inputs, outputs=outputs, threaded=threaded)

#This web controller will create a web server that is capable
    #of managing steering, throttle, and modes, and more.
    ctr = LocalWebController(port=cfg.WEB_CONTROL_PORT, mode=cfg.WEB_INIT_MODE)
    
    V.add(ctr,
        inputs=['cam/image_array', 'tub/num_records'],
        outputs=['user/angle', 'user/throttle', 'user/mode', 'recording'],
        threaded=True)
        
    if use_joystick or cfg.USE_JOYSTICK_AS_DEFAULT:
        #modify max_throttle closer to 1.0 to have more power
        #modify steering_scale lower than 1.0 to have less responsive steering
        if cfg.CONTROLLER_TYPE == "pigpio_rc":    # an RC controllers read by GPIO pins. They typically don't have buttons
            from donkeycar.parts.controller import RCReceiver
            ctr = RCReceiver(cfg)
            V.add(ctr, outputs=['user/angle', 'user/throttle', 'user/mode', 'recording'],threaded=False)
        else:
            if cfg.CONTROLLER_TYPE == "custom":  #custom controller created with `donkey createjs` command
                from my_joystick import MyJoystickController
                ctr = MyJoystickController(
                throttle_dir=cfg.JOYSTICK_THROTTLE_DIR,
                throttle_scale=cfg.JOYSTICK_MAX_THROTTLE,
                steering_scale=cfg.JOYSTICK_STEERING_SCALE,
                auto_record_on_throttle=cfg.AUTO_RECORD_ON_THROTTLE)
                ctr.set_deadzone(cfg.JOYSTICK_DEADZONE)          
            elif cfg.CONTROLLER_TYPE == "MM1":
                from donkeycar.parts.robohat import RoboHATController            
                ctr = RoboHATController(cfg)
            else:
                from donkeycar.parts.controller import get_js_controller
                ctr = get_js_controller(cfg)
                if cfg.USE_NETWORKED_JS:
                    from donkeycar.parts.controller import JoyStickSub
                    netwkJs = JoyStickSub(cfg.NETWORK_JS_SERVER_IP)
                    V.add(netwkJs, threaded=True)
                    ctr.js = netwkJs
            V.add(ctr, inputs=['cam/image_array'], outputs=['user/angle', 'user/throttle', 'user/mode', 'recording'],threaded=True)
        

    #this throttle filter will allow one tap back for esc reverse
    th_filter = ThrottleFilter()
    V.add(th_filter, inputs=['user/throttle'], outputs=['user/throttle'])

    #See if we should even run the pilot module.
    #This is only needed because the part run_condition only accepts boolean
    class PilotCondition:
        def run(self, mode):
            if mode == 'user':
                return False
            else:
                return True

    V.add(PilotCondition(), inputs=['user/mode'], outputs=['run_pilot'])

    class LedConditionLogic:
        def __init__(self, cfg):
            self.cfg = cfg

        def run(self, mode, recording, recording_alert, behavior_state, model_file_changed, track_loc):
            #returns a blink rate. 0 for off. -1 for on. positive for rate.

            if track_loc is not None:
                led.set_rgb(*self.cfg.LOC_COLORS[track_loc])
                return -1

            if model_file_changed:
                led.set_rgb(self.cfg.MODEL_RELOADED_LED_R, self.cfg.MODEL_RELOADED_LED_G, self.cfg.MODEL_RELOADED_LED_B)
                return 0.1
            else:
                led.set_rgb(self.cfg.LED_R, self.cfg.LED_G, self.cfg.LED_B)

            if recording_alert:
                led.set_rgb(*recording_alert)
                return self.cfg.REC_COUNT_ALERT_BLINK_RATE
            else:
                led.set_rgb(self.cfg.LED_R, self.cfg.LED_G, self.cfg.LED_B)

            if behavior_state is not None and model_type == 'behavior':
                r, g, b = self.cfg.BEHAVIOR_LED_COLORS[behavior_state]
                led.set_rgb(r, g, b)
                return -1 #solid on

            if recording:
                return -1 #solid on
            elif mode == 'user':
                return 1
            elif mode == 'local_angle':
                return 0.5
            elif mode == 'local':
                return 0.1
            return 0

    if cfg.HAVE_RGB_LED and not cfg.DONKEY_GYM:
        from donkeycar.parts.led_status import RGB_LED
        led = RGB_LED(cfg.LED_PIN_R, cfg.LED_PIN_G, cfg.LED_PIN_B, cfg.LED_INVERT)
        led.set_rgb(cfg.LED_R, cfg.LED_G, cfg.LED_B)

        V.add(LedConditionLogic(cfg), inputs=['user/mode', 'recording', "records/alert", 'behavior/state', 'modelfile/modified', "pilot/loc"],
              outputs=['led/blink_rate'])

        V.add(led, inputs=['led/blink_rate'])

    def get_record_alert_color(num_records):
        col = (0, 0, 0)
        for count, color in cfg.RECORD_ALERT_COLOR_ARR:
            if num_records >= count:
                col = color
        return col

    class RecordTracker:
        def __init__(self):
            self.last_num_rec_print = 0
            self.dur_alert = 0
            self.force_alert = 0

        def run(self, num_records):
            if num_records is None:
                return 0

            if self.last_num_rec_print != num_records or self.force_alert:
                self.last_num_rec_print = num_records

                if num_records % 10 == 0:
                    print("recorded", num_records, "records")

                if num_records % cfg.REC_COUNT_ALERT == 0 or self.force_alert:
                    self.dur_alert = num_records // cfg.REC_COUNT_ALERT * cfg.REC_COUNT_ALERT_CYC
                    self.force_alert = 0

            if self.dur_alert > 0:
                self.dur_alert -= 1

            if self.dur_alert != 0:
                return get_record_alert_color(num_records)

            return 0

    rec_tracker_part = RecordTracker()
    V.add(rec_tracker_part, inputs=["tub/num_records"], outputs=['records/alert'])

    if cfg.AUTO_RECORD_ON_THROTTLE:
        def show_record_count_status():
            rec_tracker_part.last_num_rec_print = 0
            rec_tracker_part.force_alert = 1
        if (cfg.CONTROLLER_TYPE != "pigpio_rc") and (cfg.CONTROLLER_TYPE != "MM1"):  # these controllers don't use the joystick class
            if isinstance(ctr, JoystickController):
                ctr.set_button_down_trigger('circle', show_record_count_status) #then we are not using the circle button. hijack that to force a record count indication
        else:
            
            show_record_count_status()

    #Sombrero
    if cfg.HAVE_SOMBRERO:
        from donkeycar.parts.sombrero import Sombrero
        s = Sombrero()

    #IMU
    if cfg.HAVE_IMU:
        from donkeycar.parts.imu import IMU
        imu = IMU(sensor=cfg.IMU_SENSOR, dlp_setting=cfg.IMU_DLP_CONFIG)
        V.add(imu, outputs=['imu/acl_x', 'imu/acl_y', 'imu/acl_z',
            'imu/gyr_x', 'imu/gyr_y', 'imu/gyr_z'], threaded=True)

    # Use the FPV preview, which will show the cropped image output, or the full frame.
    if cfg.USE_FPV:
        V.add(WebFpv(), inputs=['cam/image_array'], threaded=True)

    #Behavioral state
    if cfg.TRAIN_BEHAVIORS:
        bh = BehaviorPart(cfg.BEHAVIOR_LIST)
        V.add(bh, outputs=['behavior/state', 'behavior/label', "behavior/one_hot_state_array"])
        try:
            ctr.set_button_down_trigger('L1', bh.increment_state)
        except:
            pass

        inputs = ['cam/image_array', "behavior/one_hot_state_array"]
    #IMU
    elif cfg.USE_LIDAR:
        inputs = ['cam/image_array', 'lidar/dist_array']

    elif cfg.HAVE_ODOM:
        inputs = ['cam/image_array', 'enc/speed']

    elif model_type == "imu":
        assert(cfg.HAVE_IMU)
        #Run the pilot if the mode is not user.
        inputs=['cam/image_array',
            'imu/acl_x', 'imu/acl_y', 'imu/acl_z',
            'imu/gyr_x', 'imu/gyr_y', 'imu/gyr_z']
    elif cfg.USE_LIDAR:
        inputs = ['cam/image_array', 'lidar/dist_array']
    else:
        inputs=['cam/image_array']

    def load_model(kl, model_path):
        start = time.time()
        print('loading model', model_path)
        kl.load(model_path)
        print('finished loading in %s sec.' % (str(time.time() - start)) )

    def load_weights(kl, weights_path):
        start = time.time()
        try:
            print('loading model weights', weights_path)
            kl.model.load_weights(weights_path)
            print('finished loading in %s sec.' % (str(time.time() - start)) )
        except Exception as e:
            print(e)
            print('ERR>> problems loading weights', weights_path)

    def load_model_json(kl, json_fnm):
        start = time.time()
        print('loading model json', json_fnm)
        from tensorflow.python import keras
        try:
            with open(json_fnm, 'r') as handle:
                contents = handle.read()
                kl.model = keras.models.model_from_json(contents)
            print('finished loading json in %s sec.' % (str(time.time() - start)) )
        except Exception as e:
            print(e)
            print("ERR>> problems loading model json", json_fnm)

    if model_path:
        #When we have a model, first create an appropriate Keras part
        kl = dk.utils.get_model_by_type(model_type, cfg)

        model_reload_cb = None

        if '.h5' in model_path or '.uff' in model_path or 'tflite' in model_path or '.pkl' in model_path:
            #when we have a .h5 extension
            #load everything from the model file
            load_model(kl, model_path)

            def reload_model(filename):
                load_model(kl, filename)

            model_reload_cb = reload_model

        elif '.json' in model_path:
            #when we have a .json extension
            #load the model from there and look for a matching
            #.wts file with just weights
            load_model_json(kl, model_path)
            weights_path = model_path.replace('.json', '.weights')
            load_weights(kl, weights_path)

            def reload_weights(filename):
                weights_path = filename.replace('.json', '.weights')
                load_weights(kl, weights_path)

            model_reload_cb = reload_weights

        else:
            print("ERR>> Unknown extension type on model file!!")
            return

        #this part will signal visual LED, if connected
        V.add(FileWatcher(model_path, verbose=True), outputs=['modelfile/modified'])

        #these parts will reload the model file, but only when ai is running so we don't interrupt user driving
        V.add(FileWatcher(model_path), outputs=['modelfile/dirty'], run_condition="ai_running")
        V.add(DelayedTrigger(100), inputs=['modelfile/dirty'], outputs=['modelfile/reload'], run_condition="ai_running")
        V.add(TriggeredCallback(model_path, model_reload_cb), inputs=["modelfile/reload"], run_condition="ai_running")

        outputs=['pilot/angle', 'pilot/throttle']

        if cfg.TRAIN_LOCALIZER:
            outputs.append("pilot/loc")

        V.add(kl, inputs=inputs,
              outputs=outputs,
              run_condition='run_pilot')
    
    if cfg.STOP_SIGN_DETECTOR:
        from donkeycar.parts.object_detector.stop_sign_detector import StopSignDetector
        V.add(StopSignDetector(cfg.STOP_SIGN_MIN_SCORE, cfg.STOP_SIGN_SHOW_BOUNDING_BOX), inputs=['cam/image_array', 'pilot/throttle'], outputs=['pilot/throttle', 'cam/image_array'])

    #Choose what inputs should change the car.
    class DriveMode:
        def run(self, mode,
                    user_angle, user_throttle,
                    pilot_angle, pilot_throttle):
            if mode == 'user':
                return user_angle, user_throttle

            elif mode == 'local_angle':
                return pilot_angle if pilot_angle else 0.0, user_throttle

            else:
                return pilot_angle if pilot_angle else 0.0, pilot_throttle * cfg.AI_THROTTLE_MULT if pilot_throttle else 0.0

    V.add(DriveMode(),
          inputs=['user/mode', 'user/angle', 'user/throttle',
                  'pilot/angle', 'pilot/throttle'],
          outputs=['angle', 'throttle'])


    #to give the car a boost when starting ai mode in a race.
    aiLauncher = AiLaunch(cfg.AI_LAUNCH_DURATION, cfg.AI_LAUNCH_THROTTLE, cfg.AI_LAUNCH_KEEP_ENABLED)

    V.add(aiLauncher,
        inputs=['user/mode', 'throttle'],
        outputs=['throttle'])

    if (cfg.CONTROLLER_TYPE != "pigpio_rc") and (cfg.CONTROLLER_TYPE != "MM1"):
        if isinstance(ctr, JoystickController):
            ctr.set_button_down_trigger(cfg.AI_LAUNCH_ENABLE_BUTTON, aiLauncher.enable_ai_launch)


    class AiRunCondition:
        '''
        A bool part to let us know when ai is running.
        '''
        def run(self, mode):
            if mode == "user":
                return False
            return True

    V.add(AiRunCondition(), inputs=['user/mode'], outputs=['ai_running'])

    #Ai Recording
    class AiRecordingCondition:
        '''
        return True when ai mode, otherwize respect user mode recording flag
        '''
        def run(self, mode, recording):
            if mode == 'user':
                return recording
            return True

    if cfg.RECORD_DURING_AI:
        V.add(AiRecordingCondition(), inputs=['user/mode', 'recording'], outputs=['recording'])

    #Drive train setup
    if cfg.DONKEY_GYM or cfg.DRIVE_TRAIN_TYPE == "MOCK":
        pass
    elif cfg.DRIVE_TRAIN_TYPE == "I2C_SERVO":
        from donkeycar.parts.actuator import PCA9685, PWMSteering, PWMThrottle

        steering_controller = PCA9685(cfg.STEERING_CHANNEL, cfg.PCA9685_I2C_ADDR, busnum=cfg.PCA9685_I2C_BUSNUM)
        steering = PWMSteering(controller=steering_controller,
                                        left_pulse=cfg.STEERING_LEFT_PWM,
                                        right_pulse=cfg.STEERING_RIGHT_PWM)

        throttle_controller = PCA9685(cfg.THROTTLE_CHANNEL, cfg.PCA9685_I2C_ADDR, busnum=cfg.PCA9685_I2C_BUSNUM)
        throttle = PWMThrottle(controller=throttle_controller,
                                        max_pulse=cfg.THROTTLE_FORWARD_PWM,
                                        zero_pulse=cfg.THROTTLE_STOPPED_PWM,
                                        min_pulse=cfg.THROTTLE_REVERSE_PWM)

        V.add(steering, inputs=['angle'], threaded=True)
        V.add(throttle, inputs=['throttle'], threaded=True)


    elif cfg.DRIVE_TRAIN_TYPE == "DC_STEER_THROTTLE":
        from donkeycar.parts.actuator import Mini_HBridge_DC_Motor_PWM

        steering = Mini_HBridge_DC_Motor_PWM(cfg.HBRIDGE_PIN_LEFT, cfg.HBRIDGE_PIN_RIGHT)
        throttle = Mini_HBridge_DC_Motor_PWM(cfg.HBRIDGE_PIN_FWD, cfg.HBRIDGE_PIN_BWD)

        V.add(steering, inputs=['angle'])
        V.add(throttle, inputs=['throttle'])


    elif cfg.DRIVE_TRAIN_TYPE == "DC_TWO_WHEEL":
        from donkeycar.parts.actuator import TwoWheelSteeringThrottle, Mini_HBridge_DC_Motor_PWM

        left_motor = Mini_HBridge_DC_Motor_PWM(cfg.HBRIDGE_PIN_LEFT_FWD, cfg.HBRIDGE_PIN_LEFT_BWD)
        right_motor = Mini_HBridge_DC_Motor_PWM(cfg.HBRIDGE_PIN_RIGHT_FWD, cfg.HBRIDGE_PIN_RIGHT_BWD)
        two_wheel_control = TwoWheelSteeringThrottle()

        V.add(two_wheel_control,
                inputs=['throttle', 'angle'],
                outputs=['left_motor_speed', 'right_motor_speed'])

        V.add(left_motor, inputs=['left_motor_speed'])
        V.add(right_motor, inputs=['right_motor_speed'])

    elif cfg.DRIVE_TRAIN_TYPE == "DC_TWO_WHEEL_L298N":
        from donkeycar.parts.actuator import TwoWheelSteeringThrottle, L298N_HBridge_DC_Motor

        left_motor = L298N_HBridge_DC_Motor(cfg.HBRIDGE_L298N_PIN_LEFT_FWD, cfg.HBRIDGE_L298N_PIN_LEFT_BWD, cfg.HBRIDGE_L298N_PIN_LEFT_EN)
        right_motor = L298N_HBridge_DC_Motor(cfg.HBRIDGE_L298N_PIN_RIGHT_FWD, cfg.HBRIDGE_L298N_PIN_RIGHT_BWD, cfg.HBRIDGE_L298N_PIN_RIGHT_EN)
        two_wheel_control = TwoWheelSteeringThrottle()

        V.add(two_wheel_control,
                inputs=['throttle', 'angle'],
                outputs=['left_motor_speed', 'right_motor_speed'])

        V.add(left_motor, inputs=['left_motor_speed'])
        V.add(right_motor, inputs=['right_motor_speed'])
        

    elif cfg.DRIVE_TRAIN_TYPE == "SERVO_HBRIDGE_PWM":
        from donkeycar.parts.actuator import ServoBlaster, PWMSteering
        steering_controller = ServoBlaster(cfg.STEERING_CHANNEL) #really pin
        #PWM pulse values should be in the range of 100 to 200
        assert(cfg.STEERING_LEFT_PWM <= 200)
        assert(cfg.STEERING_RIGHT_PWM <= 200)
        steering = PWMSteering(controller=steering_controller,
                                        left_pulse=cfg.STEERING_LEFT_PWM,
                                        right_pulse=cfg.STEERING_RIGHT_PWM)


        from donkeycar.parts.actuator import Mini_HBridge_DC_Motor_PWM
        motor = Mini_HBridge_DC_Motor_PWM(cfg.HBRIDGE_PIN_FWD, cfg.HBRIDGE_PIN_BWD)

        V.add(steering, inputs=['angle'], threaded=True)
        V.add(motor, inputs=["throttle"])
        
    elif cfg.DRIVE_TRAIN_TYPE == "MM1":
        from donkeycar.parts.robohat import RoboHATDriver
        V.add(RoboHATDriver(cfg), inputs=['angle', 'throttle'])
    
    elif cfg.DRIVE_TRAIN_TYPE == "PIGPIO_PWM":
        from donkeycar.parts.actuator import PWMSteering, PWMThrottle, PiGPIO_PWM
        steering_controller = PiGPIO_PWM(cfg.STEERING_PWM_PIN, freq=cfg.STEERING_PWM_FREQ, inverted=cfg.STEERING_PWM_INVERTED)
        steering = PWMSteering(controller=steering_controller,
                                        left_pulse=cfg.STEERING_LEFT_PWM, 
                                        right_pulse=cfg.STEERING_RIGHT_PWM)
        
        throttle_controller = PiGPIO_PWM(cfg.THROTTLE_PWM_PIN, freq=cfg.THROTTLE_PWM_FREQ, inverted=cfg.THROTTLE_PWM_INVERTED)
        throttle = PWMThrottle(controller=throttle_controller,
                                            max_pulse=cfg.THROTTLE_FORWARD_PWM,
                                            zero_pulse=cfg.THROTTLE_STOPPED_PWM, 
                                            min_pulse=cfg.THROTTLE_REVERSE_PWM)
        V.add(steering, inputs=['angle'], threaded=True)
        V.add(throttle, inputs=['throttle'], threaded=True)

    # OLED setup
    if cfg.USE_SSD1306_128_32:
        from donkeycar.parts.oled import OLEDPart
        auto_record_on_throttle = cfg.USE_JOYSTICK_AS_DEFAULT and cfg.AUTO_RECORD_ON_THROTTLE
        oled_part = OLEDPart(cfg.SSD1306_128_32_I2C_ROTATION, auto_record_on_throttle=auto_record_on_throttle)
        V.add(oled_part, inputs=['recording', 'tub/num_records', 'user/mode'], outputs=[], threaded=True)

    #add tub to save data

    if cfg.USE_LIDAR:
        inputs = ['cam/image_array', 'lidar/dist_array', 'user/angle', 'user/throttle', 'user/mode']
        types = ['image_array', 'nparray','float', 'float', 'str']
    else:
        inputs=['cam/image_array','user/angle', 'user/throttle', 'user/mode']
        types=['image_array','float', 'float','str']

    if cfg.HAVE_ODOM:
        inputs += ['enc/speed']
        types += ['float']

    if cfg.TRAIN_BEHAVIORS:
        inputs += ['behavior/state', 'behavior/label', "behavior/one_hot_state_array"]
        types += ['int', 'str', 'vector']

    if cfg.CAMERA_TYPE == "D435" and cfg.REALSENSE_D435_DEPTH:
        inputs += ['cam/depth_array']
        types += ['gray16_array']

    if cfg.HAVE_IMU or (cfg.CAMERA_TYPE == "D435" and cfg.REALSENSE_D435_IMU):
        inputs += ['imu/acl_x', 'imu/acl_y', 'imu/acl_z',
            'imu/gyr_x', 'imu/gyr_y', 'imu/gyr_z']

        types +=['float', 'float', 'float',
           'float', 'float', 'float']

    # rbx
    if cfg.DONKEY_GYM:
        if cfg.SIM_RECORD_LOCATION:  
            inputs += ['pos/pos_x', 'pos/pos_y', 'pos/pos_z', 'pos/speed', 'pos/cte']
            types  += ['float', 'float', 'float', 'float', 'float']
        if cfg.SIM_RECORD_GYROACCEL: 
            inputs += ['gyro/gyro_x', 'gyro/gyro_y', 'gyro/gyro_z', 'accel/accel_x', 'accel/accel_y', 'accel/accel_z']
            types  += ['float', 'float', 'float', 'float', 'float', 'float']
        if cfg.SIM_RECORD_VELOCITY:  
            inputs += ['vel/vel_x', 'vel/vel_y', 'vel/vel_z']
            types  += ['float', 'float', 'float']
        if cfg.SIM_RECORD_LIDAR:
            inputs += ['lidar/dist_array']
            types  += ['nparray']

    if cfg.RECORD_DURING_AI:
        inputs += ['pilot/angle', 'pilot/throttle']
        types += ['float', 'float']

    if cfg.HAVE_PERFMON:
        from donkeycar.parts.perfmon import PerfMonitor
        mon = PerfMonitor(cfg)
        perfmon_outputs = ['perf/cpu', 'perf/mem', 'perf/freq']
        inputs += perfmon_outputs
        types += ['float', 'float', 'float']
        V.add(mon, inputs=[], outputs=perfmon_outputs, threaded=True)

    # do we want to store new records into own dir or append to existing
    tub_path = TubHandler(path=cfg.DATA_PATH).create_tub_path() if \
        cfg.AUTO_CREATE_NEW_TUB else cfg.DATA_PATH
    tub_writer = TubWriter(tub_path, inputs=inputs, types=types, metadata=meta)
    V.add(tub_writer, inputs=inputs, outputs=["tub/num_records"], run_condition='recording')

    # Telemetry (we add the same metrics added to the TubHandler
    if cfg.HAVE_MQTT_TELEMETRY:
        telem_inputs, _ = tel.add_step_inputs(inputs, types)
        V.add(tel, inputs=telem_inputs, outputs=["tub/queue_size"], threaded=True)

    if cfg.PUB_CAMERA_IMAGES:
        from donkeycar.parts.network import TCPServeValue
        from donkeycar.parts.image import ImgArrToJpg
        pub = TCPServeValue("camera")
        V.add(ImgArrToJpg(), inputs=['cam/image_array'], outputs=['jpg/bin'])
        V.add(pub, inputs=['jpg/bin'])

    if type(ctr) is LocalWebController:
        if cfg.DONKEY_GYM:
            print("You can now go to http://localhost:%d to drive your car." % cfg.WEB_CONTROL_PORT)
        else:
            print("You can now go to <your hostname.local>:%d to drive your car." % cfg.WEB_CONTROL_PORT)        
    elif (cfg.CONTROLLER_TYPE != "pigpio_rc") and (cfg.CONTROLLER_TYPE != "MM1"):
        if isinstance(ctr, JoystickController):
            print("You can now move your joystick to drive your car.")
            ctr.set_tub(tub_writer.tub)
            ctr.print_controls()

    #run the vehicle for 20 seconds
    V.start(rate_hz=cfg.DRIVE_LOOP_HZ, max_loop_count=cfg.MAX_LOOPS)


if __name__ == '__main__':
    args = docopt(__doc__)
    cfg = dk.load_config(myconfig=args['--myconfig'])

    if args['drive']:
        model_type = args['--type']
        camera_type = args['--camera']
        drive(cfg, model_path=args['--model'], use_joystick=args['--js'],
              model_type=model_type, camera_type=camera_type,
              meta=args['--meta'])
    elif args['train']:
        print('Use python train.py instead.\n')
>>>>>>> d1efa9f3
<|MERGE_RESOLUTION|>--- conflicted
+++ resolved
@@ -1,4 +1,3 @@
-<<<<<<< HEAD
 #!/usr/bin/env python3
 """
 Scripts to drive a donkey 2 car
@@ -720,732 +719,4 @@
               model_type=model_type, camera_type=camera_type,
               meta=args['--meta'])
     elif args['train']:
-        print('Use python train.py instead.\n')
-=======
-#!/usr/bin/env python3
-"""
-Scripts to drive a donkey 2 car
-
-Usage:
-    manage.py (drive) [--model=<model>] [--js] [--type=(linear|categorical)] [--camera=(single|stereo)] [--meta=<key:value> ...] [--myconfig=<filename>]
-    manage.py (train) [--tubs=tubs] (--model=<model>) [--type=(linear|inferred|tensorrt_linear|tflite_linear)]
-
-Options:
-    -h --help               Show this screen.
-    --js                    Use physical joystick.
-    -f --file=<file>        A text file containing paths to tub files, one per line. Option may be used more than once.
-    --meta=<key:value>      Key/Value strings describing describing a piece of meta data about this drive. Option may be used more than once.
-    --myconfig=filename     Specify myconfig file to use. 
-                            [default: myconfig.py]
-"""
-import os
-import time
-import logging
-from docopt import docopt
-
-
-import donkeycar as dk
-from donkeycar.parts.transform import TriggeredCallback, DelayedTrigger
-from donkeycar.parts.tub_v2 import TubWriter
-from donkeycar.parts.datastore import TubHandler
-from donkeycar.parts.controller import LocalWebController, WebFpv, JoystickController
-from donkeycar.parts.throttle_filter import ThrottleFilter
-from donkeycar.parts.behavior import BehaviorPart
-from donkeycar.parts.file_watcher import FileWatcher
-from donkeycar.parts.launch import AiLaunch
-from donkeycar.utils import *
-
-logger = logging.getLogger(__name__)
-logging.basicConfig(level=logging.INFO)
-
-
-def drive(cfg, model_path=None, use_joystick=False, model_type=None,
-          camera_type='single', meta=[]):
-    """
-    Construct a working robotic vehicle from many parts. Each part runs as a
-    job in the Vehicle loop, calling either it's run or run_threaded method
-    depending on the constructor flag `threaded`. All parts are updated one
-    after another at the framerate given in cfg.DRIVE_LOOP_HZ assuming each
-    part finishes processing in a timely manner. Parts may have named outputs
-    and inputs. The framework handles passing named outputs to parts
-    requesting the same named input.
-    """
-    logger.info(f'PID: {os.getpid()}')
-    if cfg.DONKEY_GYM:
-        #the simulator will use cuda and then we usually run out of resources
-        #if we also try to use cuda. so disable for donkey_gym.
-        os.environ["CUDA_VISIBLE_DEVICES"]="-1"
-
-    if model_type is None:
-        if cfg.TRAIN_LOCALIZER:
-            model_type = "localizer"
-        elif cfg.TRAIN_BEHAVIORS:
-            model_type = "behavior"
-        else:
-            model_type = cfg.DEFAULT_MODEL_TYPE
-
-    #Initialize car
-    V = dk.vehicle.Vehicle()
-
-    #Initialize logging before anything else to allow console logging
-    if cfg.HAVE_CONSOLE_LOGGING:
-        logger.setLevel(logging.getLevelName(cfg.LOGGING_LEVEL))
-        ch = logging.StreamHandler()
-        ch.setFormatter(logging.Formatter(cfg.LOGGING_FORMAT))
-        logger.addHandler(ch)
-
-    if cfg.HAVE_MQTT_TELEMETRY:
-        from donkeycar.parts.telemetry import MqttTelemetry
-        tel = MqttTelemetry(cfg)
-        
-    if cfg.HAVE_ODOM:
-        if cfg.ENCODER_TYPE == "GPIO":
-            from donkeycar.parts.encoder import RotaryEncoder
-            enc = RotaryEncoder(mm_per_tick=0.306096, pin = cfg.ODOM_PIN, debug = cfg.ODOM_DEBUG)
-            V.add(enc, inputs=['throttle'], outputs=['enc/speed'], threaded=True)
-        elif cfg.ENCODER_TYPE == "arduino":
-            from donkeycar.parts.encoder import ArduinoEncoder
-            enc = ArduinoEncoder()
-            V.add(enc, outputs=['enc/speed'], threaded=True)
-        else:
-            print("No supported encoder found")
-
-    logger.info("cfg.CAMERA_TYPE %s"%cfg.CAMERA_TYPE)
-    if camera_type == "stereo":
-
-        if cfg.CAMERA_TYPE == "WEBCAM":
-            from donkeycar.parts.camera import Webcam
-
-            camA = Webcam(image_w=cfg.IMAGE_W, image_h=cfg.IMAGE_H, image_d=cfg.IMAGE_DEPTH, iCam = 0)
-            camB = Webcam(image_w=cfg.IMAGE_W, image_h=cfg.IMAGE_H, image_d=cfg.IMAGE_DEPTH, iCam = 1)
-
-        elif cfg.CAMERA_TYPE == "CVCAM":
-            from donkeycar.parts.cv import CvCam
-
-            camA = CvCam(image_w=cfg.IMAGE_W, image_h=cfg.IMAGE_H, image_d=cfg.IMAGE_DEPTH, iCam = 0)
-            camB = CvCam(image_w=cfg.IMAGE_W, image_h=cfg.IMAGE_H, image_d=cfg.IMAGE_DEPTH, iCam = 1)
-        else:
-            raise(Exception("Unsupported camera type: %s" % cfg.CAMERA_TYPE))
-
-        V.add(camA, outputs=['cam/image_array_a'], threaded=True)
-        V.add(camB, outputs=['cam/image_array_b'], threaded=True)
-
-        from donkeycar.parts.image import StereoPair
-
-        V.add(StereoPair(), inputs=['cam/image_array_a', 'cam/image_array_b'],
-            outputs=['cam/image_array'])
-    elif cfg.CAMERA_TYPE == "D435":
-        from donkeycar.parts.realsense435i import RealSense435i
-        cam = RealSense435i(
-            enable_rgb=cfg.REALSENSE_D435_RGB,
-            enable_depth=cfg.REALSENSE_D435_DEPTH,
-            enable_imu=cfg.REALSENSE_D435_IMU,
-            device_id=cfg.REALSENSE_D435_ID)
-        V.add(cam, inputs=[],
-              outputs=['cam/image_array', 'cam/depth_array',
-                       'imu/acl_x', 'imu/acl_y', 'imu/acl_z',
-                       'imu/gyr_x', 'imu/gyr_y', 'imu/gyr_z'],
-              threaded=True)
-
-    else:
-        if cfg.DONKEY_GYM:
-            from donkeycar.parts.dgym import DonkeyGymEnv
-
-        inputs = []
-        outputs = ['cam/image_array']
-        threaded = True
-        if cfg.DONKEY_GYM:
-            from donkeycar.parts.dgym import DonkeyGymEnv 
-            #rbx
-            cam = DonkeyGymEnv(cfg.DONKEY_SIM_PATH, host=cfg.SIM_HOST, env_name=cfg.DONKEY_GYM_ENV_NAME, conf=cfg.GYM_CONF, record_location=cfg.SIM_RECORD_LOCATION, record_gyroaccel=cfg.SIM_RECORD_GYROACCEL, record_velocity=cfg.SIM_RECORD_VELOCITY, record_lidar=cfg.SIM_RECORD_LIDAR, delay=cfg.SIM_ARTIFICIAL_LATENCY)
-            threaded = True
-            inputs  = ['angle', 'throttle']
-        elif cfg.CAMERA_TYPE == "PICAM":
-            from donkeycar.parts.camera import PiCamera
-            cam = PiCamera(image_w=cfg.IMAGE_W, image_h=cfg.IMAGE_H, image_d=cfg.IMAGE_DEPTH, framerate=cfg.CAMERA_FRAMERATE, vflip=cfg.CAMERA_VFLIP, hflip=cfg.CAMERA_HFLIP)
-        elif cfg.CAMERA_TYPE == "WEBCAM":
-            from donkeycar.parts.camera import Webcam
-            cam = Webcam(image_w=cfg.IMAGE_W, image_h=cfg.IMAGE_H, image_d=cfg.IMAGE_DEPTH)
-        elif cfg.CAMERA_TYPE == "CVCAM":
-            from donkeycar.parts.cv import CvCam
-            cam = CvCam(image_w=cfg.IMAGE_W, image_h=cfg.IMAGE_H, image_d=cfg.IMAGE_DEPTH)
-        elif cfg.CAMERA_TYPE == "CSIC":
-            from donkeycar.parts.camera import CSICamera
-            cam = CSICamera(image_w=cfg.IMAGE_W, image_h=cfg.IMAGE_H, image_d=cfg.IMAGE_DEPTH, framerate=cfg.CAMERA_FRAMERATE, gstreamer_flip=cfg.CSIC_CAM_GSTREAMER_FLIP_PARM)
-        elif cfg.CAMERA_TYPE == "V4L":
-            from donkeycar.parts.camera import V4LCamera
-            cam = V4LCamera(image_w=cfg.IMAGE_W, image_h=cfg.IMAGE_H, image_d=cfg.IMAGE_DEPTH, framerate=cfg.CAMERA_FRAMERATE)
-        elif cfg.CAMERA_TYPE == "MOCK":
-            from donkeycar.parts.camera import MockCamera
-            cam = MockCamera(image_w=cfg.IMAGE_W, image_h=cfg.IMAGE_H, image_d=cfg.IMAGE_DEPTH)
-        elif cfg.CAMERA_TYPE == "IMAGE_LIST":
-            from donkeycar.parts.camera import ImageListCamera
-            cam = ImageListCamera(path_mask=cfg.PATH_MASK)
-        elif cfg.CAMERA_TYPE == "LEOPARD":
-            from donkeycar.parts.leopard_imaging import LICamera
-            cam = LICamera(width=cfg.IMAGE_W, height=cfg.IMAGE_H, fps=cfg.CAMERA_FRAMERATE)
-        else:
-            raise(Exception("Unkown camera type: %s" % cfg.CAMERA_TYPE))
-
-        # add lidar
-        if cfg.USE_LIDAR:
-            from donkeycar.parts.lidar import RPLidar
-            if cfg.LIDAR_TYPE == 'RP':
-                print("adding RP lidar part")
-                lidar = RPLidar(lower_limit = cfg.LIDAR_LOWER_LIMIT, upper_limit = cfg.LIDAR_UPPER_LIMIT)
-                V.add(lidar, inputs=[],outputs=['lidar/dist_array'], threaded=True)
-            if cfg.LIDAR_TYPE == 'YD':
-                print("YD Lidar not yet supported")
-
-        # Donkey gym part will output position information if it is configured
-        if cfg.DONKEY_GYM:
-            if cfg.SIM_RECORD_LOCATION:
-                outputs += ['pos/pos_x', 'pos/pos_y', 'pos/pos_z', 'pos/speed', 'pos/cte']
-            if cfg.SIM_RECORD_GYROACCEL:
-                outputs += ['gyro/gyro_x', 'gyro/gyro_y', 'gyro/gyro_z', 'accel/accel_x', 'accel/accel_y', 'accel/accel_z']
-            if cfg.SIM_RECORD_VELOCITY:
-                outputs += ['vel/vel_x', 'vel/vel_y', 'vel/vel_z']
-            if cfg.SIM_RECORD_LIDAR:
-                outputs += ['lidar/dist_array']
-            
-        V.add(cam, inputs=inputs, outputs=outputs, threaded=threaded)
-
-#This web controller will create a web server that is capable
-    #of managing steering, throttle, and modes, and more.
-    ctr = LocalWebController(port=cfg.WEB_CONTROL_PORT, mode=cfg.WEB_INIT_MODE)
-    
-    V.add(ctr,
-        inputs=['cam/image_array', 'tub/num_records'],
-        outputs=['user/angle', 'user/throttle', 'user/mode', 'recording'],
-        threaded=True)
-        
-    if use_joystick or cfg.USE_JOYSTICK_AS_DEFAULT:
-        #modify max_throttle closer to 1.0 to have more power
-        #modify steering_scale lower than 1.0 to have less responsive steering
-        if cfg.CONTROLLER_TYPE == "pigpio_rc":    # an RC controllers read by GPIO pins. They typically don't have buttons
-            from donkeycar.parts.controller import RCReceiver
-            ctr = RCReceiver(cfg)
-            V.add(ctr, outputs=['user/angle', 'user/throttle', 'user/mode', 'recording'],threaded=False)
-        else:
-            if cfg.CONTROLLER_TYPE == "custom":  #custom controller created with `donkey createjs` command
-                from my_joystick import MyJoystickController
-                ctr = MyJoystickController(
-                throttle_dir=cfg.JOYSTICK_THROTTLE_DIR,
-                throttle_scale=cfg.JOYSTICK_MAX_THROTTLE,
-                steering_scale=cfg.JOYSTICK_STEERING_SCALE,
-                auto_record_on_throttle=cfg.AUTO_RECORD_ON_THROTTLE)
-                ctr.set_deadzone(cfg.JOYSTICK_DEADZONE)          
-            elif cfg.CONTROLLER_TYPE == "MM1":
-                from donkeycar.parts.robohat import RoboHATController            
-                ctr = RoboHATController(cfg)
-            else:
-                from donkeycar.parts.controller import get_js_controller
-                ctr = get_js_controller(cfg)
-                if cfg.USE_NETWORKED_JS:
-                    from donkeycar.parts.controller import JoyStickSub
-                    netwkJs = JoyStickSub(cfg.NETWORK_JS_SERVER_IP)
-                    V.add(netwkJs, threaded=True)
-                    ctr.js = netwkJs
-            V.add(ctr, inputs=['cam/image_array'], outputs=['user/angle', 'user/throttle', 'user/mode', 'recording'],threaded=True)
-        
-
-    #this throttle filter will allow one tap back for esc reverse
-    th_filter = ThrottleFilter()
-    V.add(th_filter, inputs=['user/throttle'], outputs=['user/throttle'])
-
-    #See if we should even run the pilot module.
-    #This is only needed because the part run_condition only accepts boolean
-    class PilotCondition:
-        def run(self, mode):
-            if mode == 'user':
-                return False
-            else:
-                return True
-
-    V.add(PilotCondition(), inputs=['user/mode'], outputs=['run_pilot'])
-
-    class LedConditionLogic:
-        def __init__(self, cfg):
-            self.cfg = cfg
-
-        def run(self, mode, recording, recording_alert, behavior_state, model_file_changed, track_loc):
-            #returns a blink rate. 0 for off. -1 for on. positive for rate.
-
-            if track_loc is not None:
-                led.set_rgb(*self.cfg.LOC_COLORS[track_loc])
-                return -1
-
-            if model_file_changed:
-                led.set_rgb(self.cfg.MODEL_RELOADED_LED_R, self.cfg.MODEL_RELOADED_LED_G, self.cfg.MODEL_RELOADED_LED_B)
-                return 0.1
-            else:
-                led.set_rgb(self.cfg.LED_R, self.cfg.LED_G, self.cfg.LED_B)
-
-            if recording_alert:
-                led.set_rgb(*recording_alert)
-                return self.cfg.REC_COUNT_ALERT_BLINK_RATE
-            else:
-                led.set_rgb(self.cfg.LED_R, self.cfg.LED_G, self.cfg.LED_B)
-
-            if behavior_state is not None and model_type == 'behavior':
-                r, g, b = self.cfg.BEHAVIOR_LED_COLORS[behavior_state]
-                led.set_rgb(r, g, b)
-                return -1 #solid on
-
-            if recording:
-                return -1 #solid on
-            elif mode == 'user':
-                return 1
-            elif mode == 'local_angle':
-                return 0.5
-            elif mode == 'local':
-                return 0.1
-            return 0
-
-    if cfg.HAVE_RGB_LED and not cfg.DONKEY_GYM:
-        from donkeycar.parts.led_status import RGB_LED
-        led = RGB_LED(cfg.LED_PIN_R, cfg.LED_PIN_G, cfg.LED_PIN_B, cfg.LED_INVERT)
-        led.set_rgb(cfg.LED_R, cfg.LED_G, cfg.LED_B)
-
-        V.add(LedConditionLogic(cfg), inputs=['user/mode', 'recording', "records/alert", 'behavior/state', 'modelfile/modified', "pilot/loc"],
-              outputs=['led/blink_rate'])
-
-        V.add(led, inputs=['led/blink_rate'])
-
-    def get_record_alert_color(num_records):
-        col = (0, 0, 0)
-        for count, color in cfg.RECORD_ALERT_COLOR_ARR:
-            if num_records >= count:
-                col = color
-        return col
-
-    class RecordTracker:
-        def __init__(self):
-            self.last_num_rec_print = 0
-            self.dur_alert = 0
-            self.force_alert = 0
-
-        def run(self, num_records):
-            if num_records is None:
-                return 0
-
-            if self.last_num_rec_print != num_records or self.force_alert:
-                self.last_num_rec_print = num_records
-
-                if num_records % 10 == 0:
-                    print("recorded", num_records, "records")
-
-                if num_records % cfg.REC_COUNT_ALERT == 0 or self.force_alert:
-                    self.dur_alert = num_records // cfg.REC_COUNT_ALERT * cfg.REC_COUNT_ALERT_CYC
-                    self.force_alert = 0
-
-            if self.dur_alert > 0:
-                self.dur_alert -= 1
-
-            if self.dur_alert != 0:
-                return get_record_alert_color(num_records)
-
-            return 0
-
-    rec_tracker_part = RecordTracker()
-    V.add(rec_tracker_part, inputs=["tub/num_records"], outputs=['records/alert'])
-
-    if cfg.AUTO_RECORD_ON_THROTTLE:
-        def show_record_count_status():
-            rec_tracker_part.last_num_rec_print = 0
-            rec_tracker_part.force_alert = 1
-        if (cfg.CONTROLLER_TYPE != "pigpio_rc") and (cfg.CONTROLLER_TYPE != "MM1"):  # these controllers don't use the joystick class
-            if isinstance(ctr, JoystickController):
-                ctr.set_button_down_trigger('circle', show_record_count_status) #then we are not using the circle button. hijack that to force a record count indication
-        else:
-            
-            show_record_count_status()
-
-    #Sombrero
-    if cfg.HAVE_SOMBRERO:
-        from donkeycar.parts.sombrero import Sombrero
-        s = Sombrero()
-
-    #IMU
-    if cfg.HAVE_IMU:
-        from donkeycar.parts.imu import IMU
-        imu = IMU(sensor=cfg.IMU_SENSOR, dlp_setting=cfg.IMU_DLP_CONFIG)
-        V.add(imu, outputs=['imu/acl_x', 'imu/acl_y', 'imu/acl_z',
-            'imu/gyr_x', 'imu/gyr_y', 'imu/gyr_z'], threaded=True)
-
-    # Use the FPV preview, which will show the cropped image output, or the full frame.
-    if cfg.USE_FPV:
-        V.add(WebFpv(), inputs=['cam/image_array'], threaded=True)
-
-    #Behavioral state
-    if cfg.TRAIN_BEHAVIORS:
-        bh = BehaviorPart(cfg.BEHAVIOR_LIST)
-        V.add(bh, outputs=['behavior/state', 'behavior/label', "behavior/one_hot_state_array"])
-        try:
-            ctr.set_button_down_trigger('L1', bh.increment_state)
-        except:
-            pass
-
-        inputs = ['cam/image_array', "behavior/one_hot_state_array"]
-    #IMU
-    elif cfg.USE_LIDAR:
-        inputs = ['cam/image_array', 'lidar/dist_array']
-
-    elif cfg.HAVE_ODOM:
-        inputs = ['cam/image_array', 'enc/speed']
-
-    elif model_type == "imu":
-        assert(cfg.HAVE_IMU)
-        #Run the pilot if the mode is not user.
-        inputs=['cam/image_array',
-            'imu/acl_x', 'imu/acl_y', 'imu/acl_z',
-            'imu/gyr_x', 'imu/gyr_y', 'imu/gyr_z']
-    elif cfg.USE_LIDAR:
-        inputs = ['cam/image_array', 'lidar/dist_array']
-    else:
-        inputs=['cam/image_array']
-
-    def load_model(kl, model_path):
-        start = time.time()
-        print('loading model', model_path)
-        kl.load(model_path)
-        print('finished loading in %s sec.' % (str(time.time() - start)) )
-
-    def load_weights(kl, weights_path):
-        start = time.time()
-        try:
-            print('loading model weights', weights_path)
-            kl.model.load_weights(weights_path)
-            print('finished loading in %s sec.' % (str(time.time() - start)) )
-        except Exception as e:
-            print(e)
-            print('ERR>> problems loading weights', weights_path)
-
-    def load_model_json(kl, json_fnm):
-        start = time.time()
-        print('loading model json', json_fnm)
-        from tensorflow.python import keras
-        try:
-            with open(json_fnm, 'r') as handle:
-                contents = handle.read()
-                kl.model = keras.models.model_from_json(contents)
-            print('finished loading json in %s sec.' % (str(time.time() - start)) )
-        except Exception as e:
-            print(e)
-            print("ERR>> problems loading model json", json_fnm)
-
-    if model_path:
-        #When we have a model, first create an appropriate Keras part
-        kl = dk.utils.get_model_by_type(model_type, cfg)
-
-        model_reload_cb = None
-
-        if '.h5' in model_path or '.uff' in model_path or 'tflite' in model_path or '.pkl' in model_path:
-            #when we have a .h5 extension
-            #load everything from the model file
-            load_model(kl, model_path)
-
-            def reload_model(filename):
-                load_model(kl, filename)
-
-            model_reload_cb = reload_model
-
-        elif '.json' in model_path:
-            #when we have a .json extension
-            #load the model from there and look for a matching
-            #.wts file with just weights
-            load_model_json(kl, model_path)
-            weights_path = model_path.replace('.json', '.weights')
-            load_weights(kl, weights_path)
-
-            def reload_weights(filename):
-                weights_path = filename.replace('.json', '.weights')
-                load_weights(kl, weights_path)
-
-            model_reload_cb = reload_weights
-
-        else:
-            print("ERR>> Unknown extension type on model file!!")
-            return
-
-        #this part will signal visual LED, if connected
-        V.add(FileWatcher(model_path, verbose=True), outputs=['modelfile/modified'])
-
-        #these parts will reload the model file, but only when ai is running so we don't interrupt user driving
-        V.add(FileWatcher(model_path), outputs=['modelfile/dirty'], run_condition="ai_running")
-        V.add(DelayedTrigger(100), inputs=['modelfile/dirty'], outputs=['modelfile/reload'], run_condition="ai_running")
-        V.add(TriggeredCallback(model_path, model_reload_cb), inputs=["modelfile/reload"], run_condition="ai_running")
-
-        outputs=['pilot/angle', 'pilot/throttle']
-
-        if cfg.TRAIN_LOCALIZER:
-            outputs.append("pilot/loc")
-
-        V.add(kl, inputs=inputs,
-              outputs=outputs,
-              run_condition='run_pilot')
-    
-    if cfg.STOP_SIGN_DETECTOR:
-        from donkeycar.parts.object_detector.stop_sign_detector import StopSignDetector
-        V.add(StopSignDetector(cfg.STOP_SIGN_MIN_SCORE, cfg.STOP_SIGN_SHOW_BOUNDING_BOX), inputs=['cam/image_array', 'pilot/throttle'], outputs=['pilot/throttle', 'cam/image_array'])
-
-    #Choose what inputs should change the car.
-    class DriveMode:
-        def run(self, mode,
-                    user_angle, user_throttle,
-                    pilot_angle, pilot_throttle):
-            if mode == 'user':
-                return user_angle, user_throttle
-
-            elif mode == 'local_angle':
-                return pilot_angle if pilot_angle else 0.0, user_throttle
-
-            else:
-                return pilot_angle if pilot_angle else 0.0, pilot_throttle * cfg.AI_THROTTLE_MULT if pilot_throttle else 0.0
-
-    V.add(DriveMode(),
-          inputs=['user/mode', 'user/angle', 'user/throttle',
-                  'pilot/angle', 'pilot/throttle'],
-          outputs=['angle', 'throttle'])
-
-
-    #to give the car a boost when starting ai mode in a race.
-    aiLauncher = AiLaunch(cfg.AI_LAUNCH_DURATION, cfg.AI_LAUNCH_THROTTLE, cfg.AI_LAUNCH_KEEP_ENABLED)
-
-    V.add(aiLauncher,
-        inputs=['user/mode', 'throttle'],
-        outputs=['throttle'])
-
-    if (cfg.CONTROLLER_TYPE != "pigpio_rc") and (cfg.CONTROLLER_TYPE != "MM1"):
-        if isinstance(ctr, JoystickController):
-            ctr.set_button_down_trigger(cfg.AI_LAUNCH_ENABLE_BUTTON, aiLauncher.enable_ai_launch)
-
-
-    class AiRunCondition:
-        '''
-        A bool part to let us know when ai is running.
-        '''
-        def run(self, mode):
-            if mode == "user":
-                return False
-            return True
-
-    V.add(AiRunCondition(), inputs=['user/mode'], outputs=['ai_running'])
-
-    #Ai Recording
-    class AiRecordingCondition:
-        '''
-        return True when ai mode, otherwize respect user mode recording flag
-        '''
-        def run(self, mode, recording):
-            if mode == 'user':
-                return recording
-            return True
-
-    if cfg.RECORD_DURING_AI:
-        V.add(AiRecordingCondition(), inputs=['user/mode', 'recording'], outputs=['recording'])
-
-    #Drive train setup
-    if cfg.DONKEY_GYM or cfg.DRIVE_TRAIN_TYPE == "MOCK":
-        pass
-    elif cfg.DRIVE_TRAIN_TYPE == "I2C_SERVO":
-        from donkeycar.parts.actuator import PCA9685, PWMSteering, PWMThrottle
-
-        steering_controller = PCA9685(cfg.STEERING_CHANNEL, cfg.PCA9685_I2C_ADDR, busnum=cfg.PCA9685_I2C_BUSNUM)
-        steering = PWMSteering(controller=steering_controller,
-                                        left_pulse=cfg.STEERING_LEFT_PWM,
-                                        right_pulse=cfg.STEERING_RIGHT_PWM)
-
-        throttle_controller = PCA9685(cfg.THROTTLE_CHANNEL, cfg.PCA9685_I2C_ADDR, busnum=cfg.PCA9685_I2C_BUSNUM)
-        throttle = PWMThrottle(controller=throttle_controller,
-                                        max_pulse=cfg.THROTTLE_FORWARD_PWM,
-                                        zero_pulse=cfg.THROTTLE_STOPPED_PWM,
-                                        min_pulse=cfg.THROTTLE_REVERSE_PWM)
-
-        V.add(steering, inputs=['angle'], threaded=True)
-        V.add(throttle, inputs=['throttle'], threaded=True)
-
-
-    elif cfg.DRIVE_TRAIN_TYPE == "DC_STEER_THROTTLE":
-        from donkeycar.parts.actuator import Mini_HBridge_DC_Motor_PWM
-
-        steering = Mini_HBridge_DC_Motor_PWM(cfg.HBRIDGE_PIN_LEFT, cfg.HBRIDGE_PIN_RIGHT)
-        throttle = Mini_HBridge_DC_Motor_PWM(cfg.HBRIDGE_PIN_FWD, cfg.HBRIDGE_PIN_BWD)
-
-        V.add(steering, inputs=['angle'])
-        V.add(throttle, inputs=['throttle'])
-
-
-    elif cfg.DRIVE_TRAIN_TYPE == "DC_TWO_WHEEL":
-        from donkeycar.parts.actuator import TwoWheelSteeringThrottle, Mini_HBridge_DC_Motor_PWM
-
-        left_motor = Mini_HBridge_DC_Motor_PWM(cfg.HBRIDGE_PIN_LEFT_FWD, cfg.HBRIDGE_PIN_LEFT_BWD)
-        right_motor = Mini_HBridge_DC_Motor_PWM(cfg.HBRIDGE_PIN_RIGHT_FWD, cfg.HBRIDGE_PIN_RIGHT_BWD)
-        two_wheel_control = TwoWheelSteeringThrottle()
-
-        V.add(two_wheel_control,
-                inputs=['throttle', 'angle'],
-                outputs=['left_motor_speed', 'right_motor_speed'])
-
-        V.add(left_motor, inputs=['left_motor_speed'])
-        V.add(right_motor, inputs=['right_motor_speed'])
-
-    elif cfg.DRIVE_TRAIN_TYPE == "DC_TWO_WHEEL_L298N":
-        from donkeycar.parts.actuator import TwoWheelSteeringThrottle, L298N_HBridge_DC_Motor
-
-        left_motor = L298N_HBridge_DC_Motor(cfg.HBRIDGE_L298N_PIN_LEFT_FWD, cfg.HBRIDGE_L298N_PIN_LEFT_BWD, cfg.HBRIDGE_L298N_PIN_LEFT_EN)
-        right_motor = L298N_HBridge_DC_Motor(cfg.HBRIDGE_L298N_PIN_RIGHT_FWD, cfg.HBRIDGE_L298N_PIN_RIGHT_BWD, cfg.HBRIDGE_L298N_PIN_RIGHT_EN)
-        two_wheel_control = TwoWheelSteeringThrottle()
-
-        V.add(two_wheel_control,
-                inputs=['throttle', 'angle'],
-                outputs=['left_motor_speed', 'right_motor_speed'])
-
-        V.add(left_motor, inputs=['left_motor_speed'])
-        V.add(right_motor, inputs=['right_motor_speed'])
-        
-
-    elif cfg.DRIVE_TRAIN_TYPE == "SERVO_HBRIDGE_PWM":
-        from donkeycar.parts.actuator import ServoBlaster, PWMSteering
-        steering_controller = ServoBlaster(cfg.STEERING_CHANNEL) #really pin
-        #PWM pulse values should be in the range of 100 to 200
-        assert(cfg.STEERING_LEFT_PWM <= 200)
-        assert(cfg.STEERING_RIGHT_PWM <= 200)
-        steering = PWMSteering(controller=steering_controller,
-                                        left_pulse=cfg.STEERING_LEFT_PWM,
-                                        right_pulse=cfg.STEERING_RIGHT_PWM)
-
-
-        from donkeycar.parts.actuator import Mini_HBridge_DC_Motor_PWM
-        motor = Mini_HBridge_DC_Motor_PWM(cfg.HBRIDGE_PIN_FWD, cfg.HBRIDGE_PIN_BWD)
-
-        V.add(steering, inputs=['angle'], threaded=True)
-        V.add(motor, inputs=["throttle"])
-        
-    elif cfg.DRIVE_TRAIN_TYPE == "MM1":
-        from donkeycar.parts.robohat import RoboHATDriver
-        V.add(RoboHATDriver(cfg), inputs=['angle', 'throttle'])
-    
-    elif cfg.DRIVE_TRAIN_TYPE == "PIGPIO_PWM":
-        from donkeycar.parts.actuator import PWMSteering, PWMThrottle, PiGPIO_PWM
-        steering_controller = PiGPIO_PWM(cfg.STEERING_PWM_PIN, freq=cfg.STEERING_PWM_FREQ, inverted=cfg.STEERING_PWM_INVERTED)
-        steering = PWMSteering(controller=steering_controller,
-                                        left_pulse=cfg.STEERING_LEFT_PWM, 
-                                        right_pulse=cfg.STEERING_RIGHT_PWM)
-        
-        throttle_controller = PiGPIO_PWM(cfg.THROTTLE_PWM_PIN, freq=cfg.THROTTLE_PWM_FREQ, inverted=cfg.THROTTLE_PWM_INVERTED)
-        throttle = PWMThrottle(controller=throttle_controller,
-                                            max_pulse=cfg.THROTTLE_FORWARD_PWM,
-                                            zero_pulse=cfg.THROTTLE_STOPPED_PWM, 
-                                            min_pulse=cfg.THROTTLE_REVERSE_PWM)
-        V.add(steering, inputs=['angle'], threaded=True)
-        V.add(throttle, inputs=['throttle'], threaded=True)
-
-    # OLED setup
-    if cfg.USE_SSD1306_128_32:
-        from donkeycar.parts.oled import OLEDPart
-        auto_record_on_throttle = cfg.USE_JOYSTICK_AS_DEFAULT and cfg.AUTO_RECORD_ON_THROTTLE
-        oled_part = OLEDPart(cfg.SSD1306_128_32_I2C_ROTATION, auto_record_on_throttle=auto_record_on_throttle)
-        V.add(oled_part, inputs=['recording', 'tub/num_records', 'user/mode'], outputs=[], threaded=True)
-
-    #add tub to save data
-
-    if cfg.USE_LIDAR:
-        inputs = ['cam/image_array', 'lidar/dist_array', 'user/angle', 'user/throttle', 'user/mode']
-        types = ['image_array', 'nparray','float', 'float', 'str']
-    else:
-        inputs=['cam/image_array','user/angle', 'user/throttle', 'user/mode']
-        types=['image_array','float', 'float','str']
-
-    if cfg.HAVE_ODOM:
-        inputs += ['enc/speed']
-        types += ['float']
-
-    if cfg.TRAIN_BEHAVIORS:
-        inputs += ['behavior/state', 'behavior/label', "behavior/one_hot_state_array"]
-        types += ['int', 'str', 'vector']
-
-    if cfg.CAMERA_TYPE == "D435" and cfg.REALSENSE_D435_DEPTH:
-        inputs += ['cam/depth_array']
-        types += ['gray16_array']
-
-    if cfg.HAVE_IMU or (cfg.CAMERA_TYPE == "D435" and cfg.REALSENSE_D435_IMU):
-        inputs += ['imu/acl_x', 'imu/acl_y', 'imu/acl_z',
-            'imu/gyr_x', 'imu/gyr_y', 'imu/gyr_z']
-
-        types +=['float', 'float', 'float',
-           'float', 'float', 'float']
-
-    # rbx
-    if cfg.DONKEY_GYM:
-        if cfg.SIM_RECORD_LOCATION:  
-            inputs += ['pos/pos_x', 'pos/pos_y', 'pos/pos_z', 'pos/speed', 'pos/cte']
-            types  += ['float', 'float', 'float', 'float', 'float']
-        if cfg.SIM_RECORD_GYROACCEL: 
-            inputs += ['gyro/gyro_x', 'gyro/gyro_y', 'gyro/gyro_z', 'accel/accel_x', 'accel/accel_y', 'accel/accel_z']
-            types  += ['float', 'float', 'float', 'float', 'float', 'float']
-        if cfg.SIM_RECORD_VELOCITY:  
-            inputs += ['vel/vel_x', 'vel/vel_y', 'vel/vel_z']
-            types  += ['float', 'float', 'float']
-        if cfg.SIM_RECORD_LIDAR:
-            inputs += ['lidar/dist_array']
-            types  += ['nparray']
-
-    if cfg.RECORD_DURING_AI:
-        inputs += ['pilot/angle', 'pilot/throttle']
-        types += ['float', 'float']
-
-    if cfg.HAVE_PERFMON:
-        from donkeycar.parts.perfmon import PerfMonitor
-        mon = PerfMonitor(cfg)
-        perfmon_outputs = ['perf/cpu', 'perf/mem', 'perf/freq']
-        inputs += perfmon_outputs
-        types += ['float', 'float', 'float']
-        V.add(mon, inputs=[], outputs=perfmon_outputs, threaded=True)
-
-    # do we want to store new records into own dir or append to existing
-    tub_path = TubHandler(path=cfg.DATA_PATH).create_tub_path() if \
-        cfg.AUTO_CREATE_NEW_TUB else cfg.DATA_PATH
-    tub_writer = TubWriter(tub_path, inputs=inputs, types=types, metadata=meta)
-    V.add(tub_writer, inputs=inputs, outputs=["tub/num_records"], run_condition='recording')
-
-    # Telemetry (we add the same metrics added to the TubHandler
-    if cfg.HAVE_MQTT_TELEMETRY:
-        telem_inputs, _ = tel.add_step_inputs(inputs, types)
-        V.add(tel, inputs=telem_inputs, outputs=["tub/queue_size"], threaded=True)
-
-    if cfg.PUB_CAMERA_IMAGES:
-        from donkeycar.parts.network import TCPServeValue
-        from donkeycar.parts.image import ImgArrToJpg
-        pub = TCPServeValue("camera")
-        V.add(ImgArrToJpg(), inputs=['cam/image_array'], outputs=['jpg/bin'])
-        V.add(pub, inputs=['jpg/bin'])
-
-    if type(ctr) is LocalWebController:
-        if cfg.DONKEY_GYM:
-            print("You can now go to http://localhost:%d to drive your car." % cfg.WEB_CONTROL_PORT)
-        else:
-            print("You can now go to <your hostname.local>:%d to drive your car." % cfg.WEB_CONTROL_PORT)        
-    elif (cfg.CONTROLLER_TYPE != "pigpio_rc") and (cfg.CONTROLLER_TYPE != "MM1"):
-        if isinstance(ctr, JoystickController):
-            print("You can now move your joystick to drive your car.")
-            ctr.set_tub(tub_writer.tub)
-            ctr.print_controls()
-
-    #run the vehicle for 20 seconds
-    V.start(rate_hz=cfg.DRIVE_LOOP_HZ, max_loop_count=cfg.MAX_LOOPS)
-
-
-if __name__ == '__main__':
-    args = docopt(__doc__)
-    cfg = dk.load_config(myconfig=args['--myconfig'])
-
-    if args['drive']:
-        model_type = args['--type']
-        camera_type = args['--camera']
-        drive(cfg, model_path=args['--model'], use_joystick=args['--js'],
-              model_type=model_type, camera_type=camera_type,
-              meta=args['--meta'])
-    elif args['train']:
-        print('Use python train.py instead.\n')
->>>>>>> d1efa9f3
+        print('Use python train.py instead.\n')