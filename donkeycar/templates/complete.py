#!/usr/bin/env python3
"""
Scripts to drive a donkey 2 car

Usage:
    manage.py (drive) [--model=<model>] [--js] [--type=(linear|categorical|rnn|imu|behavior|3d|localizer|latent)] [--camera=(single|stereo)] [--meta=<key:value> ...]
    manage.py (train) [--tub=<tub1,tub2,..tubn>] [--file=<file> ...] (--model=<model>) [--transfer=<model>] [--type=(linear|categorical|rnn|imu|behavior|3d|localizer)] [--continuous] [--aug]


Options:
    -h --help          Show this screen.
    --js               Use physical joystick.
    -f --file=<file>   A text file containing paths to tub files, one per line. Option may be used more than once.
    --meta=<key:value> Key/Value strings describing describing a piece of meta data about this drive. Option may be used more than once.
"""
import os
import time

from docopt import docopt
import numpy as np

import donkeycar as dk

#import parts
from donkeycar.parts.transform import Lambda, TriggeredCallback, DelayedTrigger
from donkeycar.parts.datastore import TubHandler
from donkeycar.parts.controller import LocalWebController, \
    JoystickController, WebFpv
from donkeycar.parts.throttle_filter import ThrottleFilter
from donkeycar.parts.behavior import BehaviorPart
from donkeycar.parts.file_watcher import FileWatcher
from donkeycar.parts.launch import AiLaunch
from donkeycar.utils import *

def drive(cfg, model_path=None, use_joystick=False, model_type=None, camera_type='single', meta=[] ):
    '''
    Construct a working robotic vehicle from many parts.
    Each part runs as a job in the Vehicle loop, calling either
    it's run or run_threaded method depending on the constructor flag `threaded`.
    All parts are updated one after another at the framerate given in
    cfg.DRIVE_LOOP_HZ assuming each part finishes processing in a timely manner.
    Parts may have named outputs and inputs. The framework handles passing named outputs
    to parts requesting the same named input.
    '''

    if cfg.DONKEY_GYM:
        #the simulator will use cuda and then we usually run out of resources
        #if we also try to use cuda. so disable for donkey_gym.
        os.environ["CUDA_VISIBLE_DEVICES"]="-1"

    if model_type is None:
        if cfg.TRAIN_LOCALIZER:
            model_type = "localizer"
        elif cfg.TRAIN_BEHAVIORS:
            model_type = "behavior"
        else:
            model_type = cfg.DEFAULT_MODEL_TYPE

    #Initialize car
    V = dk.vehicle.Vehicle()

    print("cfg.CAMERA_TYPE", cfg.CAMERA_TYPE)
    if camera_type == "stereo":

        if cfg.CAMERA_TYPE == "WEBCAM":
            from donkeycar.parts.camera import Webcam

            camA = Webcam(image_w=cfg.IMAGE_W, image_h=cfg.IMAGE_H, image_d=cfg.IMAGE_DEPTH, iCam = 0)
            camB = Webcam(image_w=cfg.IMAGE_W, image_h=cfg.IMAGE_H, image_d=cfg.IMAGE_DEPTH, iCam = 1)

        elif cfg.CAMERA_TYPE == "CVCAM":
            from donkeycar.parts.cv import CvCam

            camA = CvCam(image_w=cfg.IMAGE_W, image_h=cfg.IMAGE_H, image_d=cfg.IMAGE_DEPTH, iCam = 0)
            camB = CvCam(image_w=cfg.IMAGE_W, image_h=cfg.IMAGE_H, image_d=cfg.IMAGE_DEPTH, iCam = 1)
        else:
            raise(Exception("Unsupported camera type: %s" % cfg.CAMERA_TYPE))

        V.add(camA, outputs=['cam/image_array_a'], threaded=True)
        V.add(camB, outputs=['cam/image_array_b'], threaded=True)

        from donkeycar.parts.image import StereoPair

        V.add(StereoPair(), inputs=['cam/image_array_a', 'cam/image_array_b'],
            outputs=['cam/image_array'])
    elif cfg.CAMERA_TYPE == "D435":
        from donkeycar.parts.realsense435i import RealSense435i
        cam = RealSense435i(
            enable_rgb=cfg.REALSENSE_D435_RGB,
            enable_depth=cfg.REALSENSE_D435_DEPTH,
            enable_imu=cfg.REALSENSE_D435_IMU,
            device_id=cfg.REALSENSE_D435_ID)
        V.add(cam, inputs=[],
              outputs=['cam/image_array', 'cam/depth_array',
                       'imu/acl_x', 'imu/acl_y', 'imu/acl_z',
                       'imu/gyr_x', 'imu/gyr_y', 'imu/gyr_z'],
              threaded=True)

    else:
        if cfg.DONKEY_GYM:
            from donkeycar.parts.dgym import DonkeyGymEnv

        inputs = []
        threaded = True
        if cfg.DONKEY_GYM:
            from donkeycar.parts.dgym import DonkeyGymEnv
            cam = DonkeyGymEnv(cfg.DONKEY_SIM_PATH, env_name=cfg.DONKEY_GYM_ENV_NAME)
            threaded = True
            inputs = ['angle', 'throttle']
        elif cfg.CAMERA_TYPE == "PICAM":
            from donkeycar.parts.camera import PiCamera
            cam = PiCamera(image_w=cfg.IMAGE_W, image_h=cfg.IMAGE_H, image_d=cfg.IMAGE_DEPTH, framerate=cfg.CAMERA_FRAMERATE, vflip=cfg.CAMERA_VFLIP, hflip=cfg.CAMERA_HFLIP)
        elif cfg.CAMERA_TYPE == "WEBCAM":
            from donkeycar.parts.camera import Webcam
            cam = Webcam(image_w=cfg.IMAGE_W, image_h=cfg.IMAGE_H, image_d=cfg.IMAGE_DEPTH)
        elif cfg.CAMERA_TYPE == "CVCAM":
            from donkeycar.parts.cv import CvCam
            cam = CvCam(image_w=cfg.IMAGE_W, image_h=cfg.IMAGE_H, image_d=cfg.IMAGE_DEPTH)
        elif cfg.CAMERA_TYPE == "CSIC":
            from donkeycar.parts.camera import CSICamera
            cam = CSICamera(image_w=cfg.IMAGE_W, image_h=cfg.IMAGE_H, image_d=cfg.IMAGE_DEPTH, framerate=cfg.CAMERA_FRAMERATE, gstreamer_flip=cfg.CSIC_CAM_GSTREAMER_FLIP_PARM)
        elif cfg.CAMERA_TYPE == "V4L":
            from donkeycar.parts.camera import V4LCamera
            cam = V4LCamera(image_w=cfg.IMAGE_W, image_h=cfg.IMAGE_H, image_d=cfg.IMAGE_DEPTH, framerate=cfg.CAMERA_FRAMERATE)
        elif cfg.CAMERA_TYPE == "MOCK":
            from donkeycar.parts.camera import MockCamera
            cam = MockCamera(image_w=cfg.IMAGE_W, image_h=cfg.IMAGE_H, image_d=cfg.IMAGE_DEPTH)
        elif cfg.CAMERA_TYPE == "IMAGE_LIST":
            from donkeycar.parts.camera import ImageListCamera
            cam = ImageListCamera(path_mask=cfg.PATH_MASK)
        else:
            raise(Exception("Unkown camera type: %s" % cfg.CAMERA_TYPE))

        V.add(cam, inputs=inputs, outputs=['cam/image_array'], threaded=threaded)

    if use_joystick or cfg.USE_JOYSTICK_AS_DEFAULT:
        #modify max_throttle closer to 1.0 to have more power
        #modify steering_scale lower than 1.0 to have less responsive steering
        if cfg.CONTROLLER_TYPE == "MM1":
            from donkeycar.parts.robohat import RoboHATController
            ctr = RoboHATController(cfg)
        else:
            from donkeycar.parts.controller import get_js_controller

            ctr = get_js_controller(cfg)

            if cfg.USE_NETWORKED_JS:
                from donkeycar.parts.controller import JoyStickSub
                netwkJs = JoyStickSub(cfg.NETWORK_JS_SERVER_IP)
                V.add(netwkJs, threaded=True)
                ctr.js = netwkJs
        
        V.add(ctr, 
          inputs=['cam/image_array'],
          outputs=['user/angle', 'user/throttle', 'user/mode', 'recording'],
          threaded=True)

    else:
        #This web controller will create a web server that is capable
        #of managing steering, throttle, and modes, and more.
        ctr = LocalWebController()
<<<<<<< HEAD


    V.add(ctr,
          inputs=['cam/image_array'],
=======
        
        V.add(ctr,
          inputs=['cam/image_array', 'tub/num_records'],
>>>>>>> 496a961d
          outputs=['user/angle', 'user/throttle', 'user/mode', 'recording'],
          threaded=True)

    #this throttle filter will allow one tap back for esc reverse
    th_filter = ThrottleFilter()
    V.add(th_filter, inputs=['user/throttle'], outputs=['user/throttle'])

    #See if we should even run the pilot module.
    #This is only needed because the part run_condition only accepts boolean
    class PilotCondition:
        def run(self, mode):
            if mode == 'user':
                return False
            else:
                return True

    V.add(PilotCondition(), inputs=['user/mode'], outputs=['run_pilot'])

    class LedConditionLogic:
        def __init__(self, cfg):
            self.cfg = cfg

        def run(self, mode, recording, recording_alert, behavior_state, model_file_changed, track_loc):
            #returns a blink rate. 0 for off. -1 for on. positive for rate.

            if track_loc is not None:
                led.set_rgb(*self.cfg.LOC_COLORS[track_loc])
                return -1

            if model_file_changed:
                led.set_rgb(self.cfg.MODEL_RELOADED_LED_R, self.cfg.MODEL_RELOADED_LED_G, self.cfg.MODEL_RELOADED_LED_B)
                return 0.1
            else:
                led.set_rgb(self.cfg.LED_R, self.cfg.LED_G, self.cfg.LED_B)

            if recording_alert:
                led.set_rgb(*recording_alert)
                return self.cfg.REC_COUNT_ALERT_BLINK_RATE
            else:
                led.set_rgb(self.cfg.LED_R, self.cfg.LED_G, self.cfg.LED_B)

            if behavior_state is not None and model_type == 'behavior':
                r, g, b = self.cfg.BEHAVIOR_LED_COLORS[behavior_state]
                led.set_rgb(r, g, b)
                return -1 #solid on

            if recording:
                return -1 #solid on
            elif mode == 'user':
                return 1
            elif mode == 'local_angle':
                return 0.5
            elif mode == 'local':
                return 0.1
            return 0

    if cfg.HAVE_RGB_LED and not cfg.DONKEY_GYM:
        from donkeycar.parts.led_status import RGB_LED
        led = RGB_LED(cfg.LED_PIN_R, cfg.LED_PIN_G, cfg.LED_PIN_B, cfg.LED_INVERT)
        led.set_rgb(cfg.LED_R, cfg.LED_G, cfg.LED_B)

        V.add(LedConditionLogic(cfg), inputs=['user/mode', 'recording', "records/alert", 'behavior/state', 'modelfile/modified', "pilot/loc"],
              outputs=['led/blink_rate'])

        V.add(led, inputs=['led/blink_rate'])

    def get_record_alert_color(num_records):
        col = (0, 0, 0)
        for count, color in cfg.RECORD_ALERT_COLOR_ARR:
            if num_records >= count:
                col = color
        return col

    class RecordTracker:
        def __init__(self):
            self.last_num_rec_print = 0
            self.dur_alert = 0
            self.force_alert = 0

        def run(self, num_records):
            if num_records is None:
                return 0

            if self.last_num_rec_print != num_records or self.force_alert:
                self.last_num_rec_print = num_records

                if num_records % 10 == 0:
                    print("recorded", num_records, "records")

                if num_records % cfg.REC_COUNT_ALERT == 0 or self.force_alert:
                    self.dur_alert = num_records // cfg.REC_COUNT_ALERT * cfg.REC_COUNT_ALERT_CYC
                    self.force_alert = 0

            if self.dur_alert > 0:
                self.dur_alert -= 1

            if self.dur_alert != 0:
                return get_record_alert_color(num_records)

            return 0

    rec_tracker_part = RecordTracker()
    V.add(rec_tracker_part, inputs=["tub/num_records"], outputs=['records/alert'])

    if cfg.AUTO_RECORD_ON_THROTTLE and isinstance(ctr, JoystickController):
        #then we are not using the circle button. hijack that to force a record count indication
        def show_record_acount_status():
            rec_tracker_part.last_num_rec_print = 0
            rec_tracker_part.force_alert = 1
        ctr.set_button_down_trigger('circle', show_record_acount_status)

    #Sombrero
    if cfg.HAVE_SOMBRERO:
        from donkeycar.parts.sombrero import Sombrero
        s = Sombrero()

    #IMU
    if cfg.HAVE_IMU:
        from donkeycar.parts.imu import IMU
        imu = IMU(sensor=cfg.IMU_SENSOR, dlp_setting=cfg.IMU_DLP_CONFIG)
        V.add(imu, outputs=['imu/acl_x', 'imu/acl_y', 'imu/acl_z',
            'imu/gyr_x', 'imu/gyr_y', 'imu/gyr_z'], threaded=True)

    class ImgPreProcess():
        '''
        preprocess camera image for inference.
        normalize and crop if needed.
        '''
        def __init__(self, cfg):
            self.cfg = cfg

        def run(self, img_arr):
            return normalize_and_crop(img_arr, self.cfg)

    if "coral" in model_type:
        inf_input = 'cam/image_array'
    else:
        inf_input = 'cam/normalized/cropped'
        V.add(ImgPreProcess(cfg),
            inputs=['cam/image_array'],
            outputs=[inf_input],
            run_condition='run_pilot')

    # Use the FPV preview, which will show the cropped image output, or the full frame.
    if cfg.USE_FPV:
        V.add(WebFpv(), inputs=['cam/image_array'], threaded=True)

    #Behavioral state
    if cfg.TRAIN_BEHAVIORS:
        bh = BehaviorPart(cfg.BEHAVIOR_LIST)
        V.add(bh, outputs=['behavior/state', 'behavior/label', "behavior/one_hot_state_array"])
        try:
            ctr.set_button_down_trigger('L1', bh.increment_state)
        except:
            pass

        inputs = [inf_input, "behavior/one_hot_state_array"]
    #IMU
    elif model_type == "imu":
        assert(cfg.HAVE_IMU)
        #Run the pilot if the mode is not user.
        inputs=[inf_input,
            'imu/acl_x', 'imu/acl_y', 'imu/acl_z',
            'imu/gyr_x', 'imu/gyr_y', 'imu/gyr_z']
    else:
        inputs=[inf_input]

    def load_model(kl, model_path):
        start = time.time()
        print('loading model', model_path)
        kl.load(model_path)
        print('finished loading in %s sec.' % (str(time.time() - start)) )

    def load_weights(kl, weights_path):
        start = time.time()
        try:
            print('loading model weights', weights_path)
            kl.model.load_weights(weights_path)
            print('finished loading in %s sec.' % (str(time.time() - start)) )
        except Exception as e:
            print(e)
            print('ERR>> problems loading weights', weights_path)

    def load_model_json(kl, json_fnm):
        start = time.time()
        print('loading model json', json_fnm)
        from tensorflow.python import keras
        try:
            with open(json_fnm, 'r') as handle:
                contents = handle.read()
                kl.model = keras.models.model_from_json(contents)
            print('finished loading json in %s sec.' % (str(time.time() - start)) )
        except Exception as e:
            print(e)
            print("ERR>> problems loading model json", json_fnm)

    if model_path:
        #When we have a model, first create an appropriate Keras part
        kl = dk.utils.get_model_by_type(model_type, cfg)

        model_reload_cb = None

        if '.h5' in model_path or '.uff' in model_path or 'tflite' in model_path or '.pkl' in model_path:
            #when we have a .h5 extension
            #load everything from the model file
            load_model(kl, model_path)

            def reload_model(filename):
                load_model(kl, filename)

            model_reload_cb = reload_model

        elif '.json' in model_path:
            #when we have a .json extension
            #load the model from there and look for a matching
            #.wts file with just weights
            load_model_json(kl, model_path)
            weights_path = model_path.replace('.json', '.weights')
            load_weights(kl, weights_path)

            def reload_weights(filename):
                weights_path = filename.replace('.json', '.weights')
                load_weights(kl, weights_path)

            model_reload_cb = reload_weights

        else:
            print("ERR>> Unknown extension type on model file!!")
            return

        #this part will signal visual LED, if connected
        V.add(FileWatcher(model_path, verbose=True), outputs=['modelfile/modified'])

        #these parts will reload the model file, but only when ai is running so we don't interrupt user driving
        V.add(FileWatcher(model_path), outputs=['modelfile/dirty'], run_condition="ai_running")
        V.add(DelayedTrigger(100), inputs=['modelfile/dirty'], outputs=['modelfile/reload'], run_condition="ai_running")
        V.add(TriggeredCallback(model_path, model_reload_cb), inputs=["modelfile/reload"], run_condition="ai_running")

        outputs=['pilot/angle', 'pilot/throttle']

        if cfg.TRAIN_LOCALIZER:
            outputs.append("pilot/loc")

        V.add(kl, inputs=inputs,
            outputs=outputs,
            run_condition='run_pilot')

    #Choose what inputs should change the car.
    class DriveMode:
        def run(self, mode,
                    user_angle, user_throttle,
                    pilot_angle, pilot_throttle):
            if mode == 'user':
                return user_angle, user_throttle

            elif mode == 'local_angle':
                return pilot_angle if pilot_angle else 0.0, user_throttle

            else:
                return pilot_angle if pilot_angle else 0.0, pilot_throttle * cfg.AI_THROTTLE_MULT if pilot_throttle else 0.0

    V.add(DriveMode(),
          inputs=['user/mode', 'user/angle', 'user/throttle',
                  'pilot/angle', 'pilot/throttle'],
          outputs=['angle', 'throttle'])


    #to give the car a boost when starting ai mode in a race.
    aiLauncher = AiLaunch(cfg.AI_LAUNCH_DURATION, cfg.AI_LAUNCH_THROTTLE, cfg.AI_LAUNCH_KEEP_ENABLED)

    V.add(aiLauncher,
        inputs=['user/mode', 'throttle'],
        outputs=['throttle'])

    if isinstance(ctr, JoystickController):
        ctr.set_button_down_trigger(cfg.AI_LAUNCH_ENABLE_BUTTON, aiLauncher.enable_ai_launch)


    class AiRunCondition:
        '''
        A bool part to let us know when ai is running.
        '''
        def run(self, mode):
            if mode == "user":
                return False
            return True

    V.add(AiRunCondition(), inputs=['user/mode'], outputs=['ai_running'])

    #Ai Recording
    class AiRecordingCondition:
        '''
        return True when ai mode, otherwize respect user mode recording flag
        '''
        def run(self, mode, recording):
            if mode == 'user':
                return recording
            return True

    if cfg.RECORD_DURING_AI:
        V.add(AiRecordingCondition(), inputs=['user/mode', 'recording'], outputs=['recording'])

    #Drive train setup
    if cfg.DONKEY_GYM or cfg.DRIVE_TRAIN_TYPE == "MOCK":
        pass
    elif cfg.DRIVE_TRAIN_TYPE == "SERVO_ESC":
        from donkeycar.parts.actuator import PCA9685, PWMSteering, PWMThrottle

        steering_controller = PCA9685(cfg.STEERING_CHANNEL, cfg.PCA9685_I2C_ADDR, busnum=cfg.PCA9685_I2C_BUSNUM)
        steering = PWMSteering(controller=steering_controller,
                                        left_pulse=cfg.STEERING_LEFT_PWM,
                                        right_pulse=cfg.STEERING_RIGHT_PWM)

        throttle_controller = PCA9685(cfg.THROTTLE_CHANNEL, cfg.PCA9685_I2C_ADDR, busnum=cfg.PCA9685_I2C_BUSNUM)
        throttle = PWMThrottle(controller=throttle_controller,
                                        max_pulse=cfg.THROTTLE_FORWARD_PWM,
                                        zero_pulse=cfg.THROTTLE_STOPPED_PWM,
                                        min_pulse=cfg.THROTTLE_REVERSE_PWM)

        V.add(steering, inputs=['angle'], threaded=True)
        V.add(throttle, inputs=['throttle'], threaded=True)


    elif cfg.DRIVE_TRAIN_TYPE == "DC_STEER_THROTTLE":
        from donkeycar.parts.actuator import Mini_HBridge_DC_Motor_PWM

        steering = Mini_HBridge_DC_Motor_PWM(cfg.HBRIDGE_PIN_LEFT, cfg.HBRIDGE_PIN_RIGHT)
        throttle = Mini_HBridge_DC_Motor_PWM(cfg.HBRIDGE_PIN_FWD, cfg.HBRIDGE_PIN_BWD)

        V.add(steering, inputs=['angle'])
        V.add(throttle, inputs=['throttle'])


    elif cfg.DRIVE_TRAIN_TYPE == "DC_TWO_WHEEL":
        from donkeycar.parts.actuator import TwoWheelSteeringThrottle, Mini_HBridge_DC_Motor_PWM

        left_motor = Mini_HBridge_DC_Motor_PWM(cfg.HBRIDGE_PIN_LEFT_FWD, cfg.HBRIDGE_PIN_LEFT_BWD)
        right_motor = Mini_HBridge_DC_Motor_PWM(cfg.HBRIDGE_PIN_RIGHT_FWD, cfg.HBRIDGE_PIN_RIGHT_BWD)
        two_wheel_control = TwoWheelSteeringThrottle()

        V.add(two_wheel_control,
                inputs=['throttle', 'angle'],
                outputs=['left_motor_speed', 'right_motor_speed'])

        V.add(left_motor, inputs=['left_motor_speed'])
        V.add(right_motor, inputs=['right_motor_speed'])

    elif cfg.DRIVE_TRAIN_TYPE == "SERVO_HBRIDGE_PWM":
        from donkeycar.parts.actuator import ServoBlaster, PWMSteering
        steering_controller = ServoBlaster(cfg.STEERING_CHANNEL) #really pin
        #PWM pulse values should be in the range of 100 to 200
        assert(cfg.STEERING_LEFT_PWM <= 200)
        assert(cfg.STEERING_RIGHT_PWM <= 200)
        steering = PWMSteering(controller=steering_controller,
                                        left_pulse=cfg.STEERING_LEFT_PWM,
                                        right_pulse=cfg.STEERING_RIGHT_PWM)


        from donkeycar.parts.actuator import Mini_HBridge_DC_Motor_PWM
        motor = Mini_HBridge_DC_Motor_PWM(cfg.HBRIDGE_PIN_FWD, cfg.HBRIDGE_PIN_BWD)

        V.add(steering, inputs=['angle'], threaded=True)
        V.add(motor, inputs=["throttle"])
    elif cfg.DRIVE_TRAIN_TYPE == "MM1":
        from donkeycar.parts.robohat import RoboHATDriver
        V.add(RoboHATDriver(cfg), inputs=['angle', 'throttle'])

    # OLED setup
    if cfg.USE_SSD1306_128_32:
        from donkeycar.parts.oled import OLEDPart
        auto_record_on_throttle = cfg.USE_JOYSTICK_AS_DEFAULT and cfg.AUTO_RECORD_ON_THROTTLE
        oled_part = OLEDPart(cfg.SSD1306_128_32_I2C_BUSNUM, auto_record_on_throttle=auto_record_on_throttle)
        V.add(oled_part, inputs=['recording', 'tub/num_records', 'user/mode'], outputs=[], threaded=True)

    #add tub to save data

    inputs=['cam/image_array',
            'user/angle', 'user/throttle',
            'user/mode']

    types=['image_array',
           'float', 'float',
           'str']

    if cfg.TRAIN_BEHAVIORS:
        inputs += ['behavior/state', 'behavior/label', "behavior/one_hot_state_array"]
        types += ['int', 'str', 'vector']

    if cfg.CAMERA_TYPE == "D435" and cfg.REALSENSE_D435_DEPTH:
        inputs += ['cam/depth_array']
        types += ['gray16_array']

    if cfg.HAVE_IMU or (cfg.CAMERA_TYPE == "D435" and cfg.REALSENSE_D435_IMU):
        inputs += ['imu/acl_x', 'imu/acl_y', 'imu/acl_z',
            'imu/gyr_x', 'imu/gyr_y', 'imu/gyr_z']

        types +=['float', 'float', 'float',
           'float', 'float', 'float']

    if cfg.RECORD_DURING_AI:
        inputs += ['pilot/angle', 'pilot/throttle']
        types += ['float', 'float']

    th = TubHandler(path=cfg.DATA_PATH)
    tub = th.new_tub_writer(inputs=inputs, types=types, user_meta=meta)
    V.add(tub, inputs=inputs, outputs=["tub/num_records"], run_condition='recording')

    if cfg.PUB_CAMERA_IMAGES:
        from donkeycar.parts.network import TCPServeValue
        from donkeycar.parts.image import ImgArrToJpg
        pub = TCPServeValue("camera")
        V.add(ImgArrToJpg(), inputs=['cam/image_array'], outputs=['jpg/bin'])
        V.add(pub, inputs=['jpg/bin'])

    if type(ctr) is LocalWebController:
        print("You can now go to <your pis hostname.local>:8887 to drive your car.")
    elif isinstance(ctr, JoystickController):
        print("You can now move your joystick to drive your car.")
        #tell the controller about the tub
        ctr.set_tub(tub)

        if cfg.BUTTON_PRESS_NEW_TUB:

            def new_tub_dir():
                V.parts.pop()
                tub = th.new_tub_writer(inputs=inputs, types=types, user_meta=meta)
                V.add(tub, inputs=inputs, outputs=["tub/num_records"], run_condition='recording')
                ctr.set_tub(tub)

            ctr.set_button_down_trigger('cross', new_tub_dir)
        ctr.print_controls()

    #run the vehicle for 20 seconds
    V.start(rate_hz=cfg.DRIVE_LOOP_HZ,
            max_loop_count=cfg.MAX_LOOPS)


if __name__ == '__main__':
    args = docopt(__doc__)
    cfg = dk.load_config()

    if args['drive']:
        model_type = args['--type']
        camera_type = args['--camera']
        drive(cfg, model_path=args['--model'], use_joystick=args['--js'],
              model_type=model_type, camera_type=camera_type,
              meta=args['--meta'])

    if args['train']:
        from train import multi_train, preprocessFileList

        tub = args['--tub']
        model = args['--model']
        transfer = args['--transfer']
        model_type = args['--type']
        continuous = args['--continuous']
        aug = args['--aug']

        dirs = preprocessFileList( args['--file'] )
        if tub is not None:
            tub_paths = [os.path.expanduser(n) for n in tub.split(',')]
            dirs.extend( tub_paths )

        multi_train(cfg, dirs, model, transfer, model_type, continuous, aug)
<|MERGE_RESOLUTION|>--- conflicted
+++ resolved
@@ -159,16 +159,9 @@
         #This web controller will create a web server that is capable
         #of managing steering, throttle, and modes, and more.
         ctr = LocalWebController()
-<<<<<<< HEAD
-
-
-    V.add(ctr,
-          inputs=['cam/image_array'],
-=======
         
         V.add(ctr,
           inputs=['cam/image_array', 'tub/num_records'],
->>>>>>> 496a961d
           outputs=['user/angle', 'user/throttle', 'user/mode', 'recording'],
           threaded=True)
 
