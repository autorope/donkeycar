--- conflicted
+++ resolved
@@ -16,10 +16,6 @@
 """
 import os
 import time
-<<<<<<< HEAD
-=======
-
->>>>>>> 3aa992d1
 import logging
 from docopt import docopt
 import numpy as np
@@ -76,13 +72,6 @@
         ch.setFormatter(logging.Formatter(cfg.LOGGING_FORMAT))
         logger.addHandler(ch)
 
-<<<<<<< HEAD
-    if cfg.HAVE_MQTT_TELEMETRY:
-        from donkeycar.parts.telemetry import MqttTelemetry
-        tel = MqttTelemetry(cfg)
-
-=======
->>>>>>> 3aa992d1
     logger.info("cfg.CAMERA_TYPE %s"%cfg.CAMERA_TYPE)
     if camera_type == "stereo":
 
@@ -642,15 +631,10 @@
 
     # Telemetry (we add the same metrics added to the TubHandler
     if cfg.HAVE_MQTT_TELEMETRY:
-<<<<<<< HEAD
-        telem_inputs, _ = tel.add_step_inputs(inputs, types)
-        V.add(tel, inputs=telem_inputs, outputs=["tub/queue_size"], threaded=True)
-=======
         from donkeycar.parts.telemetry import MqttTelemetry
         published_inputs, published_types = MqttTelemetry.filter_supported_metrics(inputs, types)
         tel = MqttTelemetry(cfg, default_inputs=published_inputs, default_types=published_types)
         V.add(tel, inputs=published_inputs, outputs=["tub/queue_size"], threaded=True)
->>>>>>> 3aa992d1
 
     if cfg.PUB_CAMERA_IMAGES:
         from donkeycar.parts.network import TCPServeValue
