--- conflicted
+++ resolved
@@ -396,7 +396,8 @@
 
         return data
 
-<<<<<<< HEAD
+
+
 class TubTimeStacker(TubImageStacker):
     '''
     A Tub for training N with records stacked through time. 
@@ -423,12 +424,14 @@
         data = {}
         for i, iOffset in enumerate(self.frame_list):
             iRec = ix + iOffset
+            
             try:
                 json_data = self.get_json_record(iRec)
             except FileNotFoundError:
                 pass
             except:
                 pass
+
             for key, val in json_data.items():
                 typ = self.get_input_type(key)
 
@@ -437,8 +440,6 @@
                     val = Image.open(os.path.join(self.path, val))
                     data[key] = val                    
                 elif typ == 'image_array' and i == 0:
-                    #img = Image.open(os.path.join(self.path, val))
-                    #val = np.array(img)
                     d = super(TubTimeStacker, self).get_record(ix)
                     data[key] = d[key]
                 else:
@@ -448,12 +449,9 @@
                     '''
                     new_key = key + "_" + str(iOffset)
                     data[new_key] = val
-                    #print(new_key, val, end=' ')
-
-        #print(data)
-        #print()
         return data
-=======
+
+
 
 class TubChain:
     '''
@@ -515,5 +513,4 @@
             return self.train_gen(), self.val_gen()
 
     def total_records(self):
-        return sum([t[0].get_num_records() for t in self.tub_dataset_splits])
->>>>>>> 13d8f40c
+        return sum([t[0].get_num_records() for t in self.tub_dataset_splits])