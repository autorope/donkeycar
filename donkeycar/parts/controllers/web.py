--- conflicted
+++ resolved
@@ -136,20 +136,17 @@
 
     def run_threaded(self, img_arr=None):
         self.img_arr = img_arr
-<<<<<<< HEAD
         #print(self.angle)
         return self.angle, self.throttle, self.mode
         
     def shutdown(self):
         pass
-=======
         return self.angle, self.throttle, self.mode
         
     def run(self, img_arr=None):
         self.img_arr = img_arr
         return self.angle, self.throttle, self.mode
 
->>>>>>> 61d5f232
 
 class DriveAPI(tornado.web.RequestHandler):
 
