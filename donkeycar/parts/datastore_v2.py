import json
import os
import time
from pathlib import Path


NEWLINE = '\n'
NEWLINE_STRIP = '\r\n'
NEWLINE_LENGTH = len(NEWLINE)


class Seekable(object):
    '''
    A seekable file reader, writer which deals with newline delimited records. \n
    This reader maintains an index of line lengths, so seeking a line is a O(1) operation.
    '''

    def __init__(self, file, method='a+', line_lengths=list()):
        self.method = method
        self.line_lengths = list()
        self.cumulative_lengths = list()
        self.file = open(file, self.method, newline=NEWLINE)
        self.total_length = 0
        if len(line_lengths) <= 0:
            self._read_contents()
        else:
            self.line_lengths.extend(line_lengths)
            for line_length in self.line_lengths:
                self.total_length += line_length
                self.cumulative_lengths.append(self.total_length)

    def _read_contents(self):
        self.line_lengths.clear()
        self.cumulative_lengths.clear()
        self.total_length = 0
        self.file.seek(0)
        contents = self.file.readline()
        while len(contents) > 0:
            line_length = len(contents)
            self.line_lengths.append(line_length)
            self.total_length += line_length
            self.cumulative_lengths.append(self.total_length)
            contents = self.file.readline()
        self.seek_end_of_file()

    def __enter__(self):
        return self

    def writeline(self, contents):
        has_newline = contents[-1 * NEWLINE_LENGTH] == NEWLINE
        if has_newline:
            line = contents
        else:
            line = f'{contents}{NEWLINE}'

        offset = len(line)
        self.total_length += offset
        self.line_lengths.append(offset)
        self.cumulative_lengths.append(self.total_length)
        self.file.write(line)
        self.file.flush()

    def _line_start_offset(self, line_number):
        return self._offset_until(line_number - 1)

    def _line_end_offset(self, line_number):
        return self._offset_until(line_number)

    def _offset_until(self, line_index):
        end_index = line_index - 1
        return self.cumulative_lengths[end_index] if end_index >= 0 and end_index < len(self.cumulative_lengths) else 0

    def readline(self):
        contents = self.file.readline()
        return contents.rstrip(NEWLINE_STRIP)

    def seek_line_start(self, line_number):
        self.file.seek(self._line_start_offset(line_number))

    def seek_end_of_file(self):
        self.file.seek(self.total_length)

    def truncate_until_end(self, line_number):
        self.line_lengths = self.line_lengths[:line_number]
        self.cumulative_lengths = self.cumulative_lengths[:line_number]
        self.total_length = self.cumulative_lengths[-1] if len(self.cumulative_lengths) > 0 else 0
        self.seek_end_of_file()
        self.file.truncate()
    
    def read_from(self, line_number):
        current_offset = self.file.tell()
        self.seek_line_start(line_number)
        lines = list()
        contents = self.readline()
        while len(contents) > 0:
            lines.append(contents)
            contents = self.readline()
        
        self.file.seek(current_offset)
        return lines
    
    def update_line(self, line_number, contents):
        lines = self.read_from(line_number)
        length = len(lines)
        self.truncate_until_end(line_number - 1)
        self.writeline(contents)
        if length > 1:
            for line in lines[1:]:
                self.writeline(line)

    def lines(self):
        return len(self.line_lengths)

    def has_content(self):
        return self.lines() > 0

    def close(self):
        self.file.flush()
        self.file.close()


class Catalog(object):
    '''
    A new line delimited file that has records delimited by newlines. \n

    [ json object record ] \n
    [ json object record ] \n
    ...
    '''
    def __init__(self, path, start_index=0):
        self.path = Path(os.path.expanduser(path))
        self.manifest = CatalogMetadata(self.path, start_index=start_index)
        self.seekable = Seekable(self.path.as_posix(), line_lengths=self.manifest.line_lengths())
<<<<<<< HEAD

    def _exit_handler(self):
        self.close()
=======
>>>>>>> 178fdc5f

    def write_record(self, record):
        # Add record and update manifest
        contents = json.dumps(record, allow_nan=False, sort_keys=True)
        self.seekable.writeline(contents)
        line_lengths = self.seekable.line_lengths
        self.manifest.update_line_lengths(line_lengths)

    def close(self):
        self.manifest.close()
        self.seekable.close()


class CatalogMetadata(object):
    '''
    Manifest for a Catalog
    '''
    def __init__(self, catalog_path, start_index=0):
        path = Path(catalog_path)
        manifest_name = '%s.catalog_manifest' % (path.stem)
        self.manifest_path = Path(os.path.join(path.parent.as_posix(), manifest_name))
        self.seekable = Seekable(self.manifest_path)
        has_contents = False
        if os.path.exists(self.manifest_path) and self.seekable.has_content():
            self.seekable.seek_line_start(1)
            contents = self.seekable.readline()
            if contents:
                self.contents = json.loads(contents)
                has_contents = True

        if not has_contents:
            # New catalog metadata entry
            self.contents = dict()
            self.contents['path'] = self.manifest_path.name
            created_at = time.time()
            self.contents['created_at'] = created_at
            self.contents['start_index'] = start_index
            self.contents['line_lengths'] = list()
            self._update()

    def update_line_lengths(self, new_lengths):
        self.contents['line_lengths'] = new_lengths
        self._update()

    def line_lengths(self):
        return self.contents['line_lengths']

    def start_index(self):
        return self.contents['start_index']

    def _update(self):
        contents = json.dumps(self.contents, allow_nan=False, sort_keys=True)
        self.seekable.truncate_until_end(0)
        self.seekable.writeline(contents)

    def close(self):
<<<<<<< HEAD
        self.seekeable.close()
=======
        self.seekable.close()
>>>>>>> 178fdc5f


class Manifest(object):
    '''
    A newline delimited file, with the following format.

    [ json array of inputs ]\n
    [ json array of types ]\n
    [ json object with user metadata ]\n
    [ json object with manifest metadata ]\n
    [ json object with catalog metadata ]\n
    '''

    def __init__(self, base_path, inputs=[], types=[], metadata=[],
                 max_len=1000, read_only=False):
        self.base_path = Path(os.path.expanduser(base_path)).absolute()
        self.manifest_path = Path(os.path.join(self.base_path, 'manifest.json'))
        self.inputs = inputs
        self.types = types
        self._read_metadata(metadata)
        self.manifest_metadata = dict()
        self.max_len = max_len
        self.current_catalog = None
        self.current_index = 0
        self.catalog_paths = list()
        self.catalog_metadata = dict()
        self.deleted_indexes = set()
        has_catalogs = False

        if self.manifest_path.exists():
            self.seekeable = Seekable(self.manifest_path)
            if self.seekeable.has_content():
                self._read_contents()
            has_catalogs = len(self.catalog_paths) > 0
        else:
            if not self.base_path.exists():
                self.base_path.mkdir(parents=True, exist_ok=True)
                print('Created a new datastore at %s' % (self.base_path.as_posix()))
            method = 'r' if read_only else 'a+'
            self.seekeable = Seekable(self.manifest_path, method=method)

        if not has_catalogs:
            self._write_contents()
            self._add_catalog()
        else:
            last_known_catalog = os.path.join(self.base_path, self.catalog_paths[-1]);
            print('Using catalog %s' % (last_known_catalog))
            self.current_catalog = Catalog(last_known_catalog, self.current_index)

    def write_record(self, record):
        new_catalog = self.current_index > 0 and (self.current_index % self.max_len) == 0
        if new_catalog:
            self._add_catalog()

        self.current_catalog.write_record(record)
        self.current_index += 1
        # Update metadata to keep track of the last index
        self._update_catalog_metadata(update=True)

    def delete_record(self, record_index):
        # Does not actually delete the record, but marks it as deleted.
        self.deleted_indexes.add(record_index)
        self._update_catalog_metadata(update=True)

    def _add_catalog(self):
        current_length = len(self.catalog_paths)
        catalog_name = 'catalog_%s.catalog' % (current_length)
        catalog_path = os.path.join(self.base_path, catalog_name)
        current_catalog = self.current_catalog
        self.current_catalog = Catalog(catalog_path, start_index=self.current_index)
        # Store relative paths
        self.catalog_paths.append(catalog_name)
        self._update_catalog_metadata(update=True)
        if current_catalog:
            current_catalog.close()

    def _read_metadata(self, metadata=[]):
        self.metadata = dict()
        for (key, value) in metadata:
            self.metadata[key] = value

    def _read_contents(self):
        self.seekeable.seek_line_start(1)
        self.inputs = json.loads(self.seekeable.readline())
        self.types = json.loads(self.seekeable.readline())
        self.metadata = json.loads(self.seekeable.readline())
        self.manifest_metadata = json.loads(self.seekeable.readline())
        # Catalog metadata
        catalog_metadata = json.loads(self.seekeable.readline())
        self.catalog_paths = catalog_metadata['paths']
        self.current_index = catalog_metadata['current_index']
        self.max_len = catalog_metadata['max_len']
        self.deleted_indexes = set(catalog_metadata['deleted_indexes'])

    def _write_contents(self):
        self.seekeable.truncate_until_end(0)
        self.seekeable.writeline(json.dumps(self.inputs))
        self.seekeable.writeline(json.dumps(self.types))
        self.seekeable.writeline(json.dumps(self.metadata))
        self.seekeable.writeline(json.dumps(self.manifest_metadata))
        self._update_catalog_metadata(update=True)

    def _update_catalog_metadata(self, update=True):
        if update:
            self.seekeable.truncate_until_end(4)
        # Catalog metadata
        catalog_metadata = dict()
        catalog_metadata['paths'] = self.catalog_paths
        catalog_metadata['current_index'] = self.current_index
        catalog_metadata['max_len'] = self.max_len
        catalog_metadata['deleted_indexes'] = list(self.deleted_indexes)
        self.catalog_metadata = catalog_metadata
        self.seekeable.writeline(json.dumps(catalog_metadata))

    def close(self):
        self.current_catalog.close()
        self.seekeable.close()

    def __iter__(self):
        return ManifestIterator(self)

    def __len__(self):
        # current_index is already pointing to the next index
        return self.current_index - len(self.deleted_indexes)


class ManifestIterator(object):
    '''
    An iterator for the Manifest type. \n

    Returns catalog entries lazily when a consumer calls __next__().
    '''
    def __init__(self, manifest):
        self.manifest = manifest
        self.has_catalogs = len(self.manifest.catalog_paths) > 0
        self.current_index = 0
        self.current_catalog_index = 0
        self.current_catalog = None

    def __next__(self):
        if not self.has_catalogs:
            raise StopIteration('No catalogs')

        if self.current_catalog_index >= len(self.manifest.catalog_paths):
            raise StopIteration('No more catalogs')

        if self.current_catalog is None:
            current_catalog_path = os.path.join(self.manifest.base_path, self.manifest.catalog_paths[self.current_catalog_index])
            self.current_catalog = Catalog(current_catalog_path)
            self.current_catalog.seekable.seek_line_start(1)

        contents = self.current_catalog.seekable.readline()

        if contents is not None and len(contents) > 0:
            # Check for current_index when we are ready to advance the underlying iterator.
            current_index = self.current_index
            self.current_index += 1
            if current_index in self.manifest.deleted_indexes:
                # Skip over index, because it has been marked deleted
                return self.__next__()
            else:
                try:
                    record = json.loads(contents)
                    return record
                except Exception:
                    print('Ignoring record at index %s' % (current_index))
                    return self.__next__() 
        else:
            self.current_catalog = None
            self.current_catalog_index += 1
            return self.__next__()

    next = __next__

    def __len__(self):
        return self.manifest.__len__()<|MERGE_RESOLUTION|>--- conflicted
+++ resolved
@@ -131,12 +131,9 @@
         self.path = Path(os.path.expanduser(path))
         self.manifest = CatalogMetadata(self.path, start_index=start_index)
         self.seekable = Seekable(self.path.as_posix(), line_lengths=self.manifest.line_lengths())
-<<<<<<< HEAD
 
     def _exit_handler(self):
         self.close()
-=======
->>>>>>> 178fdc5f
 
     def write_record(self, record):
         # Add record and update manifest
@@ -193,11 +190,7 @@
         self.seekable.writeline(contents)
 
     def close(self):
-<<<<<<< HEAD
-        self.seekeable.close()
-=======
         self.seekable.close()
->>>>>>> 178fdc5f
 
 
 class Manifest(object):
