import time
import math

debug = False

<<<<<<< HEAD

=======
>>>>>>> ba1e37ee
try:
    from pymavlink import mavutil
except ImportError:
    print("Pymavlink not found.  Please install: pip install pymavlink")


class MavlinkIMUPart:
    def __init__(self, connection_string):
        # Create the connection to Pixhawk
        self.master = mavutil.mavlink_connection(connection_string, baud=115200)
        self.master.wait_heartbeat()
        print("Heartbeat from system (system %u component %u)" % (self.master.target_system, self.master.target_component))
        
        # IMU data
        self.roll = 0
        self.pitch = 0
        self.yaw = 0

        # Position data
        self.lat = 0.0
        self.lon = 0.0
        self.alt = 0.0

        # Velocity data
        self.vx = 0.0
        self.vy = 0.0
        self.vz = 0.0

        # Flag to control the data reading thread
        self.running = True


    def update(self):
        self.poll()

    def poll(self):
        if self.running:
            message = self.master.recv_match()
            if message is not None:
                attitude_msg = self.master.recv_match(type='ATTITUDE', blocking=True)
                position_msg = self.master.recv_match(type='GLOBAL_POSITION_INT', blocking=True)
                velocity_msg = self.master.recv_match(type='VFR_HUD', blocking=True)

                # Updating IMU data
                self.roll = attitude_msg.roll
                self.pitch = attitude_msg.pitch
                self.yaw = attitude_msg.yaw
                
                # Updating Position data
                self.lat = position_msg.lat / 1e7  # Convert to degrees
                self.lon = position_msg.lon / 1e7  # Convert to degrees
                self.alt = position_msg.alt / 1e3  # Convert to meters

                # Updating Velocity data (VFR_HUD provides ground speeds)
                self.vx = velocity_msg.groundspeed * math.cos(self.yaw)
                self.vy = velocity_msg.groundspeed * math.sin(self.yaw)
                self.vz = velocity_msg.climb

    def run_threaded(self):
        return (self.roll, self.pitch, self.yaw, 
                self.lat, self.lon, self.alt,
                self.vx, self.vy, self.vz)

    def shutdown(self):
        self.master.close()
        self.running = False<|MERGE_RESOLUTION|>--- conflicted
+++ resolved
@@ -3,10 +3,6 @@
 
 debug = False
 
-<<<<<<< HEAD
-
-=======
->>>>>>> ba1e37ee
 try:
     from pymavlink import mavutil
 except ImportError:
