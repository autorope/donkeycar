import atexit
<<<<<<< HEAD
=======
import json
>>>>>>> 178fdc5f
import os
import time

import numpy as np
from PIL import Image

from donkeycar.parts.datastore_v2 import Manifest, ManifestIterator


class Tub(object):
    '''
    A datastore to store sensor data in a key, value format. \n
    Accepts str, int, float, image_array, image, and array data types.
    '''
    def __init__(self, base_path, inputs=[], types=[], metadata=[],
                 max_catalog_len=1000, read_only=False):
        self.base_path = base_path
        self.images_base_path = os.path.join(self.base_path, Tub.images())
        self.inputs = inputs
        self.types = types
        self.metadata = metadata
        self.manifest = Manifest(base_path, inputs=inputs, types=types,
                                 metadata=metadata, max_len=max_catalog_len,
                                 read_only=read_only)
        self.input_types = dict(zip(self.inputs, self.types))
        # Create images folder if necessary
        if not os.path.exists(self.images_base_path):
            os.makedirs(self.images_base_path, exist_ok=True)

    def write_record(self, record):
        '''
        Can handle various data types including images.
        '''
        contents = dict()
        for key, value in record.items():
            if value is None:
                continue
            elif not key in self.input_types:
                continue
            else:
                input_type = self.input_types[key]
                if input_type == 'float':
                    # Handle np.float() types gracefully
                    contents[key] = float(value)
                elif input_type == 'str':
                    contents[key] = value
                elif input_type == 'int':
                    contents[key] = int(value)
                elif input_type == 'boolean':
                    contents[key] = bool(value)
                elif input_type == 'list' or input_type == 'vector':
                    contents[key] = list(value)
                elif input_type == 'image_array':
                    # Handle image array
                    image = Image.fromarray(np.uint8(value))
                    name = Tub._image_file_name(self.manifest.current_index, key)
                    image_path = os.path.join(self.images_base_path, name)
                    image.save(image_path)
                    contents[key] = name

        # Private properties
        contents['_timestamp_ms'] = int(round(time.time() * 1000))
        contents['_index'] = self.manifest.current_index

        self.manifest.write_record(contents)

    def delete_record(self, record_index):
        self.manifest.delete_record(record_index)

    def delete_last_n_records(self, n):
        last_index = self.manifest.current_index
        first_index = last_index - n
        for index in range(first_index, last_index):
            if index < 0:
                continue
            else:
                self.manifest.delete_record(index)

    def close(self):
        self.manifest.close()

    def __iter__(self):
        return ManifestIterator(self.manifest)

    def __len__(self):
        return self.manifest.__len__()

    @classmethod
    def images(cls):
        return 'images'

    @classmethod
    def _image_file_name(cls, index, key, extension='.jpg'):
        key_prefix = key.replace('/', '_')
        name = '_'.join([str(index), key_prefix, extension])
        # Return relative paths to maintain portability
        return name


class TubWriter(object):
    '''
    A Donkey part, which can write records to the datastore.
    '''
    def __init__(self, base_path, inputs=[], types=[], metadata=[],
                 max_catalog_len=1000):
        self.tub = Tub(base_path, inputs, types, metadata, max_catalog_len)
        def shutdown_hook():
            self.close()

        # Register hook
        atexit.register(shutdown_hook)

        def shutdown_hook():
            self.close()

        # Replace with partial later.
        atexit.register(shutdown_hook)

    def run(self, *args):
        assert len(self.tub.inputs) == len(args)
        record = dict(zip(self.tub.inputs, args))
        self.tub.write_record(record)
        return self.tub.manifest.current_index

    def __iter__(self):
        return self.tub.__iter__()

    def close(self):
<<<<<<< HEAD
        self.tub.manifest.close()
=======
        print(f'Stopping TubWriter.')
        return self.tub.manifest.close()
>>>>>>> 178fdc5f
<|MERGE_RESOLUTION|>--- conflicted
+++ resolved
@@ -1,8 +1,4 @@
 import atexit
-<<<<<<< HEAD
-=======
-import json
->>>>>>> 178fdc5f
 import os
 import time
 
@@ -131,9 +127,4 @@
         return self.tub.__iter__()
 
     def close(self):
-<<<<<<< HEAD
-        self.tub.manifest.close()
-=======
-        print(f'Stopping TubWriter.')
-        return self.tub.manifest.close()
->>>>>>> 178fdc5f
+        self.tub.manifest.close()