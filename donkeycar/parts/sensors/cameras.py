import time
import numpy as np
from PIL import Image

class BaseCamera:

    def run_threaded(self):
        return self.frame

class PiCamera(BaseCamera):
    def __init__(self, resolution=(160, 120), framerate=20):
        from picamera.array import PiRGBArray
        from picamera import PiCamera

        # initialize the camera and stream
        self.camera = PiCamera()
        self.camera.resolution = resolution
        self.camera.framerate = framerate
        self.rawCapture = PiRGBArray(self.camera, size=resolution)
        self.stream = self.camera.capture_continuous(self.rawCapture,
            format="rgb", use_video_port=True)

        # initialize the frame and the variable used to indicate
        # if the thread should be stopped
        self.frame = None
        self.on = True

        print('PiCamera loaded.. .warming camera')
        time.sleep(2)


    def update(self):
        # keep looping infinitely until the thread is stopped
        for f in self.stream:
            # grab the frame from the stream and clear the stream in
            # preparation for the next frame
            self.frame = f.array
            self.rawCapture.truncate(0)

            # if the thread indicator variable is set, stop the thread
            if not self.on:
                break

    def shutdown(self):
        # indicate that the thread should be stopped
        self.on = False
        print('stoping PiCamera')
        time.sleep(.5)
        self.stream.close()
        self.rawCapture.close()
        self.camera.close()

<<<<<<< HEAD
class MockCamera(BaseCamera):
    def __init__(self, resolution=(160, 120)):
        self.frame = Image.new('RGB', resolution)

    def update(self):
        pass

    def shutdown(self):
        pass
=======
class Webcam(BaseCamera):
    def __init__(self, resolution = (160, 120), framerate = 20):
        import pygame
        import pygame.camera

        super().__init__()

        pygame.init()
        pygame.camera.init()
        l = pygame.camera.list_cameras()
        self.cam = pygame.camera.Camera(l[0], resolution, "RGB")
        self.resolution = resolution
        self.cam.start()
        self.framerate = framerate

        # initialize variable used to indicate
        # if the thread should be stopped
        self.frame = None
        self.on = True

        print('WebcamVideoStream loaded.. .warming camera')

        time.sleep(2)

    def update(self):
        from datetime import datetime, timedelta
        import pygame.image
        while self.on:
            start = datetime.now()

            if self.cam.query_image():
                # snapshot = self.cam.get_image()
                # self.frame = list(pygame.image.tostring(snapshot, "RGB", False))
                snapshot = self.cam.get_image()
                snapshot1 = pygame.transform.scale(snapshot, self.resolution)
                self.frame = pygame.surfarray.pixels3d(pygame.transform.rotate(pygame.transform.flip(snapshot1, True, False), 90))

            stop = datetime.now()
            s = 1 / self.framerate - (stop - start).total_seconds()
            if s > 0:
                time.sleep(s)

        self.cam.stop()

    def run_threaded(self):
        return self.frame

    def shutdown(self):
        # indicate that the thread should be stopped
        self.on = False
        print('stoping Webcam')
        time.sleep(.5)
>>>>>>> 61d5f232
<|MERGE_RESOLUTION|>--- conflicted
+++ resolved
@@ -50,7 +50,6 @@
         self.rawCapture.close()
         self.camera.close()
 
-<<<<<<< HEAD
 class MockCamera(BaseCamera):
     def __init__(self, resolution=(160, 120)):
         self.frame = Image.new('RGB', resolution)
@@ -60,7 +59,6 @@
 
     def shutdown(self):
         pass
-=======
 class Webcam(BaseCamera):
     def __init__(self, resolution = (160, 120), framerate = 20):
         import pygame
@@ -113,4 +111,3 @@
         self.on = False
         print('stoping Webcam')
         time.sleep(.5)
->>>>>>> 61d5f232
