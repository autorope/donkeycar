--- conflicted
+++ resolved
@@ -473,11 +473,7 @@
     elif model_type == "behavior" or cfg.TRAIN_BEHAVIORS:
         kl = KerasBehavioral(num_outputs=2, num_behavior_inputs=len(cfg.BEHAVIOR_LIST), input_shape=input_shape)
     elif model_type == "imu":
-<<<<<<< HEAD
-        kl = KerasIMU(num_outputs=2, num_imu_inputs=6, input_shape=input_shape)
-=======
         kl = KerasIMU(num_outputs=2, num_imu_inputs=6, input_shape=input_shape, roi_crop=roi_crop)
->>>>>>> 406a7e29
     elif model_type == "linear":
         kl = KerasLinear(input_shape=input_shape, roi_crop=roi_crop)
     elif model_type == "tensorrt_linear":
