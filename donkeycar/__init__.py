import os
import sys
from pyfiglet import Figlet
import logging

<<<<<<< HEAD
__version__ = '5.2.dev3'
=======
__version__ = '5.2.dev4'
>>>>>>> c1e0d8af

logging.basicConfig(level=os.environ.get('LOGLEVEL', 'INFO').upper())

f = Figlet(font='speed')


print(f.renderText('Donkey Car'))
print(f'using donkey v{__version__} ...')

if sys.version_info.major < 3 or sys.version_info.minor < 11:
    msg = f'Donkey Requires Python 3.11 or greater. You are using {sys.version}'
    raise ValueError(msg)

# The default recursion limits in CPython are too small.
sys.setrecursionlimit(10**5)

from .vehicle import Vehicle
from .memory import Memory
from . import utils
from . import config
from . import contrib
from .config import load_config<|MERGE_RESOLUTION|>--- conflicted
+++ resolved
@@ -3,11 +3,7 @@
 from pyfiglet import Figlet
 import logging
 
-<<<<<<< HEAD
-__version__ = '5.2.dev3'
-=======
-__version__ = '5.2.dev4'
->>>>>>> c1e0d8af
+__version__ = '5.2.dev5'
 
 logging.basicConfig(level=os.environ.get('LOGLEVEL', 'INFO').upper())
 
