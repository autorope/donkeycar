--- conflicted
+++ resolved
@@ -3,33 +3,6 @@
 previously recorded session.
 
 Usage:
-<<<<<<< HEAD
-    train.py (--sessions=<sessions>) [--epochs=<epochs>] 
-
-
-Options:
-  --sessions=<name>   session to train on
-  --epochs=<epochs>   number of epochs [default: 3].
-"""
-
-from docopt import docopt
-
-import donkey as dk
-from keras.callbacks import ModelCheckpoint
-import keras
-
-# Get args.
-args = docopt(__doc__)
-
-if __name__ == "__main__":
-    print(args)
-    sessions = args['--sessions'].split(',')
-    epochs = int(args['--epochs'])
-    #Train on session pictures
-    sh = dk.sessions.SessionHandler(sessions_path='~/donkey_data/sessions/')
-    s = sh.load(sessions[0])
-    X, Y = s.load_dataset()
-=======
     train.py (--sessions=<sessions>) (--name=<name>)
     train.py (--url=<url>) (--name=<name>) 
     train.py (--dataset=<dataset>) (--name=<name>) 
@@ -93,19 +66,9 @@
     X_train, Y_train = train
     X_val, Y_val = val
 
->>>>>>> 4966a657
 
     file_path = os.path.join(dk.config.models_path, model_name+".hdf5")
 
-<<<<<<< HEAD
-    #Train on simulated pictures
-    #X, Y = dk.datasets.moving_square(n_frames=2000, return_x=True, return_y=False)
-
-
-    #print('Downloading file, this could take some time.')
-    #url = 'https://s3.amazonaws.com/donkey_resources/port.pkl'
-    #X, Y = dk.datasets.load_url(url)
-=======
     #checkpoint to save model after each epoch
     save_best = keras.callbacks.ModelCheckpoint(file_path, monitor='val_loss', verbose=1, 
                                           save_best_only=False, mode='min')
@@ -115,26 +78,10 @@
                                          verbose=1, mode='auto')
 
     callbacks_list = [save_best, early_stop]
->>>>>>> 4966a657
 
-    print('Loading Model.')
-    m = dk.models.cnn3_full1_relu()
-    #m = keras.models.load_model('/home/wroscoe/donkey_data/models/best-diff_lines2.hdf5')
 
-<<<<<<< HEAD
-=======
     hist = model.fit(X, Y, batch_size=batch_size, nb_epoch=epochs, 
                     validation_data=(X_val, Y_val), callbacks=callbacks_list)
->>>>>>> 4966a657
 
-    filepath="best-"+sessions[0]+".hdf5"
-    checkpoint = ModelCheckpoint(filepath, monitor='val_loss', verbose=1, 
-                                 save_best_only=True, mode='min')
-    callbacks_list = [checkpoint]
 
-<<<<<<< HEAD
-    hist = m.fit(X, Y, batch_size=64, nb_epoch=epochs, 
-                     validation_split=.2, callbacks=callbacks_list)
-=======
-    print(model.evaluate(X, Y))
->>>>>>> 4966a657
+    print(model.evaluate(X, Y))