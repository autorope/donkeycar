import os

from setuptools import find_packages, setup


# include the non python files
def package_files(directory, strip_leading):
    paths = []
    for (path, directories, filenames) in os.walk(directory):
        for filename in filenames:
            package_file = os.path.join(path, filename)
            paths.append(package_file[len(strip_leading):])
    return paths


car_templates = ['templates/*']
web_controller_html = package_files('donkeycar/parts/controllers/templates',
                                    'donkeycar/')

extra_files = car_templates + web_controller_html
print('extra_files', extra_files)

with open("README.md", "r") as fh:
    long_description = fh.read()

setup(name='donkeycar',
<<<<<<< HEAD
      version="4.3.20",
=======
      version="4.3.21",
>>>>>>> 36973133
      long_description=long_description,
      description='Self driving library for python.',
      url='https://github.com/autorope/donkeycar',
      author='Will Roscoe, Adam Conway, Tawn Kramer',
      author_email='wroscoe@gmail.com, adam@casaconway.com, tawnkramer@gmail.com',
      license='MIT',
      entry_points={
          'console_scripts': [
              'donkey=donkeycar.management.base:execute_from_command_line',
          ],
      },
      install_requires=[
          'numpy',
          'pillow',
          'docopt',
          'tornado',
          'requests',
          'h5py',
          'PrettyTable',
          'paho-mqtt',
          "simple_pid",
          'progress',
          'typing_extensions',
          'pyfiglet',
          'psutil',
          "pynmea2",
          'pyserial',
          "utm",
      ],
      extras_require={
          'pi': [
              'picamera',
              'Adafruit_PCA9685',
              'adafruit-circuitpython-lis3dh',
              'adafruit-circuitpython-ssd1306',
              'adafruit-circuitpython-rplidar',
              'RPi.GPIO',
              'imgaug'
          ],
          'nano': [
              'Adafruit_PCA9685',
              'adafruit-circuitpython-lis3dh',
              'adafruit-circuitpython-ssd1306',
              'adafruit-circuitpython-rplidar',
              'Jetson.GPIO',
          ],
          'pc': [
              'matplotlib',
              'kivy',
              'pandas',
              'pyyaml',
              'plotly',
              'imgaug'
          ],
          'dev': [
              'pytest',
              'pytest-cov',
              'responses',
              'mypy'
          ],
          'ci': ['codecov'],
          'tf': ['tensorflow==2.2.0'],
          'torch': [
              'pytorch>=1.7.1',
              'torchvision',
              'torchaudio',
              'fastai'
          ],
          'mm1': ['pyserial']
      },
      package_data={
          'donkeycar': extra_files,
      },
      include_package_data=True,
      classifiers=[
          # How mature is this project? Common values are
          #   3 - Alpha
          #   4 - Beta
          #   5 - Production/Stable
          'Development Status :: 4 - Beta',
          # Indicate who your project is intended for
          'Intended Audience :: Developers',
          'Topic :: Scientific/Engineering :: Artificial Intelligence',
          # Pick your license as you wish (should match "license" above)
          'License :: OSI Approved :: MIT License',
          # Specify the Python versions you support here. In particular, ensure
          # that you indicate whether you support Python 2, Python 3 or both.
          'Programming Language :: Python :: 3.6',
          'Programming Language :: Python :: 3.7',
      ],
      keywords='selfdriving cars donkeycar diyrobocars',
      packages=find_packages(exclude=(['tests', 'docs', 'site', 'env'])),
    )<|MERGE_RESOLUTION|>--- conflicted
+++ resolved
@@ -24,11 +24,7 @@
     long_description = fh.read()
 
 setup(name='donkeycar',
-<<<<<<< HEAD
-      version="4.3.20",
-=======
-      version="4.3.21",
->>>>>>> 36973133
+      version="4.3.22",
       long_description=long_description,
       description='Self driving library for python.',
       url='https://github.com/autorope/donkeycar',
