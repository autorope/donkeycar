import os

from setuptools import find_packages, setup


# include the non python files
def package_files(directory, strip_leading):
    paths = []
    for (path, directories, filenames) in os.walk(directory):
        for filename in filenames:
            package_file = os.path.join(path, filename)
            paths.append(package_file[len(strip_leading):])
    return paths


car_templates = ['templates/*']
web_controller_html = package_files('donkeycar/parts/controllers/templates',
                                    'donkeycar/')

extra_files = car_templates + web_controller_html
print('extra_files', extra_files)

with open("README.md", "r") as fh:
    long_description = fh.read()

setup(name='donkeycar',
      version='4.0.0',
      long_description=long_description,
      description='Self driving library for python.',
      url='https://github.com/autorope/donkeycar',
      author='Will Roscoe, Adam Conway, Tawn Kramer',
<<<<<<< HEAD
      author_email='wroscoe@gmail.com, adam@casaconway.com, '
                   'tawnkramer@gmail.com',
=======
      author_email='wroscoe@gmail.com, adam@casaconway.com, tawnkramer@gmail.com',
>>>>>>> 646e530b
      license='MIT',
      entry_points={
          'console_scripts': [
              'donkey=donkeycar.management.base:execute_from_command_line',
          ],
      },
<<<<<<< HEAD
      install_requires=['numpy',
                        'pillow',
                        'docopt',
                        'tornado',
                        'requests',
                        'h5py',
                        'moviepy',
                        'pandas',
                        'PrettyTable',
                        'paho-mqtt',
                        'simple_pid',
                        'progress'
                        ],

    extras_require={
                    'pi': [
                        'picamera',
                        'Adafruit_PCA9685',
                        'Adafruit_SSD1306',
                        'RPi.GPIO',
                        'pyserial',
                        ],
                    'nano': [
                        'Adafruit_PCA9685',
                        'Adafruit_SSD1306',
                        'RPi.GPIO'
                        ],
                    'pc': [
                        'matplotlib',
                        'imgaug',
                        'progress',
                        ],
                    'dev' : [
                        'pytest',
                        'pytest-cov',
                        'responses',
                        ],
                    'ci': ['codecov'],
                    'tf': ['tensorflow==1.13.1'],
                    'tf_gpu': ['tensorflow-gpu==1.13.1'],
                    'mm1': ['pyserial']
                    },
    package_data={
        'donkeycar': extra_files,
        },

=======
      install_requires=[
          'numpy',
          'pillow',
          'docopt',
          'tornado',
          'requests',
          'h5py',
          'PrettyTable',
          'paho-mqtt',
          "simple_pid"
      ],
      extras_require={
          'pi': [
              'picamera',
              'Adafruit_PCA9685',
              'Adafruit_SSD1306',
              'RPi.GPIO',
              'pyserial',
          ],
          'nano': [
              'Adafruit_PCA9685',
              'Adafruit_SSD1306',
              'RPi.GPIO'
          ],
          'pc': [
              'matplotlib',
              'imgaug',
              'progress',
          ],
          'dev': [
              'pytest',
              'pytest-cov',
              'responses',
          ],
          'ci': ['codecov'],
          'tf': ['tensorflow>=2.2.0'],
          'mm1': ['pyserial']
      },
      package_data={
          'donkeycar': extra_files,
      },
>>>>>>> 646e530b
      include_package_data=True,
      classifiers=[
          # How mature is this project? Common values are
          #   3 - Alpha
          #   4 - Beta
          #   5 - Production/Stable
          'Development Status :: 4 - Alpha',
          # Indicate who your project is intended for
          'Intended Audience :: Developers',
          'Topic :: Scientific/Engineering :: Artificial Intelligence',
          # Pick your license as you wish (should match "license" above)
          'License :: OSI Approved :: MIT License',
          # Specify the Python versions you support here. In particular, ensure
          # that you indicate whether you support Python 2, Python 3 or both.
          'Programming Language :: Python :: 3.6',
          'Programming Language :: Python :: 3.7',
      ],
      keywords='selfdriving cars donkeycar diyrobocars',
      packages=find_packages(exclude=(['tests', 'docs', 'site', 'env'])),
)<|MERGE_RESOLUTION|>--- conflicted
+++ resolved
@@ -29,66 +29,13 @@
       description='Self driving library for python.',
       url='https://github.com/autorope/donkeycar',
       author='Will Roscoe, Adam Conway, Tawn Kramer',
-<<<<<<< HEAD
-      author_email='wroscoe@gmail.com, adam@casaconway.com, '
-                   'tawnkramer@gmail.com',
-=======
       author_email='wroscoe@gmail.com, adam@casaconway.com, tawnkramer@gmail.com',
->>>>>>> 646e530b
       license='MIT',
       entry_points={
           'console_scripts': [
               'donkey=donkeycar.management.base:execute_from_command_line',
           ],
       },
-<<<<<<< HEAD
-      install_requires=['numpy',
-                        'pillow',
-                        'docopt',
-                        'tornado',
-                        'requests',
-                        'h5py',
-                        'moviepy',
-                        'pandas',
-                        'PrettyTable',
-                        'paho-mqtt',
-                        'simple_pid',
-                        'progress'
-                        ],
-
-    extras_require={
-                    'pi': [
-                        'picamera',
-                        'Adafruit_PCA9685',
-                        'Adafruit_SSD1306',
-                        'RPi.GPIO',
-                        'pyserial',
-                        ],
-                    'nano': [
-                        'Adafruit_PCA9685',
-                        'Adafruit_SSD1306',
-                        'RPi.GPIO'
-                        ],
-                    'pc': [
-                        'matplotlib',
-                        'imgaug',
-                        'progress',
-                        ],
-                    'dev' : [
-                        'pytest',
-                        'pytest-cov',
-                        'responses',
-                        ],
-                    'ci': ['codecov'],
-                    'tf': ['tensorflow==1.13.1'],
-                    'tf_gpu': ['tensorflow-gpu==1.13.1'],
-                    'mm1': ['pyserial']
-                    },
-    package_data={
-        'donkeycar': extra_files,
-        },
-
-=======
       install_requires=[
           'numpy',
           'pillow',
@@ -130,7 +77,6 @@
       package_data={
           'donkeycar': extra_files,
       },
->>>>>>> 646e530b
       include_package_data=True,
       classifiers=[
           # How mature is this project? Common values are
