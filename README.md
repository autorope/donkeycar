--- conflicted
+++ resolved
@@ -1,46 +1,3 @@
-<<<<<<< HEAD
-# donkeycar: a python self driving library 
-
-![build status](https://travis-ci.org/wroscoe/donkey.svg?branch=master)
-
-Donkeycar is minimalist and modular self driving library written in Python. It is 
-developed for hobbiests and students with a focus on allowing fast experimentation and easy 
-community contributions.  
-
-#### Quick Links
-* [Code Documentation](http://docs.donkeycar.com)
-* [Instructions to build a Donkey2 car.](http://www.donkeycar.com)
-
-#### Use Donkey if you want to:
-* Make an RC car drive its self.
-* Compete in self driving races like [DIY Robocars](diyrobocars.com)
-* Experiment with different driving methods.
-* Add parts and sensors to your car.
-* Log sensor data. (images, user inputs, sensor readings) 
-* Drive yoru car via a web or game controler.
-* Leverage community contributed driving data.
-* Use existing hardware CAD designs for upgrades.
-
-### Getting started. 
-After building a Donkey2, here are the steps to start driving.
-
-install donkey
-```
-pip install donkeycar
-```
-
-Create a car folder.
-```
-donkey createcar --path ~/d2
-```
-
-Start your car.
-```
-python ~/d2/manage.py drive
-```
-
-Now you can control your car by going to `<ip_address_of_your_pi>:8887/drive`
-=======
 # donkeycar: a python self driving library 
 
 ![build status](https://travis-ci.org/wroscoe/donkey.svg?branch=master)
@@ -81,5 +38,4 @@
 python ~/d2/manage.py drive
 ```
 
-Now you can control your car by going to `<ip_address_of_your_pi>:8887/drive`
->>>>>>> 62a13858
+Now you can control your car by going to `<ip_address_of_your_pi>:8887/drive`