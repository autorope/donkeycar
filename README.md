--- conflicted
+++ resolved
@@ -37,11 +37,7 @@
 import time
 from donkeycar import Vehicle
 from donkeycar.parts.cv import CvCam
-<<<<<<< HEAD
-from donkeycar.parts.datastore_v2 import TubWriter
-=======
 from donkeycar.parts.tub_v2 import TubWriter
->>>>>>> a12af1d6
 V = Vehicle()
 
 IMAGE_W = 160
